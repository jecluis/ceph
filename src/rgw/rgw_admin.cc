// -*- mode:C++; tab-width:8; c-basic-offset:2; indent-tabs-mode:t -*-
// vim: ts=8 sw=2 smarttab ft=cpp

#include <errno.h>
#include <iostream>
#include <sstream>
#include <string>

#include <boost/optional.hpp>

extern "C" {
#include <liboath/oath.h>
}

#undef FMT_HEADER_ONLY
#define FMT_HEADER_ONLY 1
#include <fmt/format.h>

#include "auth/Crypto.h"
#include "compressor/Compressor.h"

#include "common/armor.h"
#include "common/ceph_json.h"
#include "common/config.h"
#include "common/ceph_argparse.h"
#include "common/Formatter.h"
#include "common/errno.h"
#include "common/safe_io.h"
#include "common/fault_injector.h"

#include "include/util.h"

#include "cls/rgw/cls_rgw_types.h"
#include "cls/rgw/cls_rgw_client.h"

#include "include/utime.h"
#include "include/str_list.h"

#include "rgw_user.h"
#include "rgw_bucket.h"
#include "rgw_otp.h"
#include "rgw_rados.h"
#include "rgw_acl.h"
#include "rgw_acl_s3.h"
#include "rgw_datalog.h"
#include "rgw_lc.h"
#include "rgw_log.h"
#include "rgw_formats.h"
#include "rgw_usage.h"
#include "rgw_orphan.h"
#include "rgw_sync.h"
#include "rgw_trim_bilog.h"
#include "rgw_trim_datalog.h"
#include "rgw_trim_mdlog.h"
#include "rgw_data_sync.h"
#include "rgw_rest_conn.h"
#include "rgw_realm_watcher.h"
#include "rgw_role.h"
#include "rgw_reshard.h"
#include "rgw_http_client_curl.h"
#include "rgw_zone.h"
#include "rgw_pubsub.h"
#include "rgw_bucket_sync.h"
#include "rgw_sync_checkpoint.h"
#include "rgw_lua.h"

#include "services/svc_sync_modules.h"
#include "services/svc_cls.h"
#include "services/svc_bilog_rados.h"
#include "services/svc_mdlog.h"
#include "services/svc_meta_be_otp.h"
#include "services/svc_zone.h"

#define dout_context g_ceph_context
#define dout_subsys ceph_subsys_rgw

#define SECRET_KEY_LEN 40
#define PUBLIC_ID_LEN 20

using namespace std;

static rgw::sal::Store* store = NULL;

static const DoutPrefixProvider* dpp() {
  struct GlobalPrefix : public DoutPrefixProvider {
    CephContext *get_cct() const override { return dout_context; }
    unsigned get_subsys() const override { return dout_subsys; }
    std::ostream& gen_prefix(std::ostream& out) const override { return out; }
  };
  static GlobalPrefix global_dpp;
  return &global_dpp;
}

#define CHECK_TRUE(x, msg, err) \
  do { \
    if (!x) { \
      cerr << msg << std::endl; \
      return err; \
    } \
  } while (0)

#define CHECK_SUCCESS(x, msg) \
  do { \
    int _x_val = (x); \
    if (_x_val < 0) { \
      cerr << msg << ": " << cpp_strerror(-_x_val) << std::endl; \
      return _x_val; \
    } \
  } while (0)

void usage()
{
  cout << "usage: radosgw-admin <cmd> [options...]" << std::endl;
  cout << "commands:\n";
  cout << "  user create                create a new user\n" ;
  cout << "  user modify                modify user\n";
  cout << "  user info                  get user info\n";
  cout << "  user rename                rename user\n";
  cout << "  user rm                    remove user\n";
  cout << "  user suspend               suspend a user\n";
  cout << "  user enable                re-enable user after suspension\n";
  cout << "  user check                 check user info\n";
  cout << "  user stats                 show user stats as accounted by quota subsystem\n";
  cout << "  user list                  list users\n";
  cout << "  caps add                   add user capabilities\n";
  cout << "  caps rm                    remove user capabilities\n";
  cout << "  subuser create             create a new subuser\n" ;
  cout << "  subuser modify             modify subuser\n";
  cout << "  subuser rm                 remove subuser\n";
  cout << "  key create                 create access key\n";
  cout << "  key rm                     remove access key\n";
  cout << "  bucket list                list buckets (specify --allow-unordered for\n";
  cout << "                             faster, unsorted listing)\n";
  cout << "  bucket limit check         show bucket sharding stats\n";
  cout << "  bucket link                link bucket to specified user\n";
  cout << "  bucket unlink              unlink bucket from specified user\n";
  cout << "  bucket stats               returns bucket statistics\n";
  cout << "  bucket rm                  remove bucket\n";
  cout << "  bucket check               check bucket index\n";
  cout << "  bucket chown               link bucket to specified user and update its object ACLs\n";
  cout << "  bucket reshard             reshard bucket\n";
  cout << "  bucket rewrite             rewrite all objects in the specified bucket\n";
  cout << "  bucket sync checkpoint     poll a bucket's sync status until it catches up to its remote\n";
  cout << "  bucket sync disable        disable bucket sync\n";
  cout << "  bucket sync enable         enable bucket sync\n";
  cout << "  bucket radoslist           list rados objects backing bucket's objects\n";
  cout << "  bi get                     retrieve bucket index object entries\n";
  cout << "  bi put                     store bucket index object entries\n";
  cout << "  bi list                    list raw bucket index entries\n";
  cout << "  bi purge                   purge bucket index entries\n";
  cout << "  object rm                  remove object\n";
  cout << "  object put                 put object\n";
  cout << "  object stat                stat an object for its metadata\n";
  cout << "  object unlink              unlink object from bucket index\n";
  cout << "  object rewrite             rewrite the specified object\n";
  cout << "  objects expire             run expired objects cleanup\n";
  cout << "  objects expire-stale list  list stale expired objects (caused by reshard)\n";
  cout << "  objects expire-stale rm    remove stale expired objects\n";
  cout << "  period rm                  remove a period\n";
  cout << "  period get                 get period info\n";
  cout << "  period get-current         get current period info\n";
  cout << "  period pull                pull a period\n";
  cout << "  period push                push a period\n";
  cout << "  period list                list all periods\n";
  cout << "  period update              update the staging period\n";
  cout << "  period commit              commit the staging period\n";
  cout << "  quota set                  set quota params\n";
  cout << "  quota enable               enable quota\n";
  cout << "  quota disable              disable quota\n";
  cout << "  ratelimit get              get ratelimit params\n";
  cout << "  ratelimit set              set ratelimit params\n";
  cout << "  ratelimit enable           enable ratelimit\n";
  cout << "  ratelimit disable          disable ratelimit\n";
  cout << "  global quota get           view global quota params\n";
  cout << "  global quota set           set global quota params\n";
  cout << "  global quota enable        enable a global quota\n";
  cout << "  global quota disable       disable a global quota\n";
  cout << "  global ratelimit get       view global ratelimit params\n";
  cout << "  global ratelimit set       set global ratelimit params\n";
  cout << "  global ratelimit enable    enable a ratelimit quota\n";
  cout << "  global ratelimit disable   disable a ratelimit quota\n";
  cout << "  realm create               create a new realm\n";
  cout << "  realm rm                   remove a realm\n";
  cout << "  realm get                  show realm info\n";
  cout << "  realm get-default          get default realm name\n";
  cout << "  realm list                 list realms\n";
  cout << "  realm list-periods         list all realm periods\n";
  cout << "  realm rename               rename a realm\n";
  cout << "  realm set                  set realm info (requires infile)\n";
  cout << "  realm default              set realm as default\n";
  cout << "  realm pull                 pull a realm and its current period\n";
  cout << "  zonegroup add              add a zone to a zonegroup\n";
  cout << "  zonegroup create           create a new zone group info\n";
  cout << "  zonegroup default          set default zone group\n";
  cout << "  zonegroup delete           delete a zone group info\n";
  cout << "  zonegroup get              show zone group info\n";
  cout << "  zonegroup modify           modify an existing zonegroup\n";
  cout << "  zonegroup set              set zone group info (requires infile)\n";
  cout << "  zonegroup rm               remove a zone from a zonegroup\n";
  cout << "  zonegroup rename           rename a zone group\n";
  cout << "  zonegroup list             list all zone groups set on this cluster\n";
  cout << "  zonegroup placement list   list zonegroup's placement targets\n";
  cout << "  zonegroup placement get    get a placement target of a specific zonegroup\n";
  cout << "  zonegroup placement add    add a placement target id to a zonegroup\n";
  cout << "  zonegroup placement modify modify a placement target of a specific zonegroup\n";
  cout << "  zonegroup placement rm     remove a placement target from a zonegroup\n";
  cout << "  zonegroup placement default  set a zonegroup's default placement target\n";
  cout << "  zone create                create a new zone\n";
  cout << "  zone rm                    remove a zone\n";
  cout << "  zone get                   show zone cluster params\n";
  cout << "  zone modify                modify an existing zone\n";
  cout << "  zone set                   set zone cluster params (requires infile)\n";
  cout << "  zone list                  list all zones set on this cluster\n";
  cout << "  zone rename                rename a zone\n";
  cout << "  zone placement list        list zone's placement targets\n";
  cout << "  zone placement get         get a zone placement target\n";
  cout << "  zone placement add         add a zone placement target\n";
  cout << "  zone placement modify      modify a zone placement target\n";
  cout << "  zone placement rm          remove a zone placement target\n";
  cout << "  metadata sync status       get metadata sync status\n";
  cout << "  metadata sync init         init metadata sync\n";
  cout << "  metadata sync run          run metadata sync\n";
  cout << "  data sync status           get data sync status of the specified source zone\n";
  cout << "  data sync init             init data sync for the specified source zone\n";
  cout << "  data sync run              run data sync for the specified source zone\n";
  cout << "  pool add                   add an existing pool for data placement\n";
  cout << "  pool rm                    remove an existing pool from data placement set\n";
  cout << "  pools list                 list placement active set\n";
  cout << "  policy                     read bucket/object policy\n";
  cout << "  log list                   list log objects\n";
  cout << "  log show                   dump a log from specific object or (bucket + date\n";
  cout << "                             + bucket-id)\n";
  cout << "                             (NOTE: required to specify formatting of date\n";
  cout << "                             to \"YYYY-MM-DD-hh\")\n";
  cout << "  log rm                     remove log object\n";
  cout << "  usage show                 show usage (by user, by bucket, date range)\n";
  cout << "  usage trim                 trim usage (by user, by bucket, date range)\n";
  cout << "  usage clear                reset all the usage stats for the cluster\n";
  cout << "  gc list                    dump expired garbage collection objects (specify\n";
  cout << "                             --include-all to list all entries, including unexpired)\n";
  cout << "  gc process                 manually process garbage (specify\n";
  cout << "                             --include-all to process all entries, including unexpired)\n";
  cout << "  lc list                    list all bucket lifecycle progress\n";
  cout << "  lc get                     get a lifecycle bucket configuration\n";
  cout << "  lc process                 manually process lifecycle\n";
  cout << "  lc reshard fix             fix LC for a resharded bucket\n";
  cout << "  metadata get               get metadata info\n";
  cout << "  metadata put               put metadata info\n";
  cout << "  metadata rm                remove metadata info\n";
  cout << "  metadata list              list metadata info\n";
  cout << "  mdlog list                 list metadata log\n";
  cout << "  mdlog autotrim             auto trim metadata log\n";
  cout << "  mdlog trim                 trim metadata log (use marker)\n";
  cout << "  mdlog status               read metadata log status\n";
  cout << "  bilog list                 list bucket index log\n";
  cout << "  bilog trim                 trim bucket index log (use start-marker, end-marker)\n";
  cout << "  bilog status               read bucket index log status\n";
  cout << "  bilog autotrim             auto trim bucket index log\n";
  cout << "  datalog list               list data log\n";
  cout << "  datalog trim               trim data log\n";
  cout << "  datalog status             read data log status\n";
  cout << "  datalog type               change datalog type to --log_type={fifo,omap}\n";
  cout << "  orphans find               deprecated -- init and run search for leaked rados objects (use job-id, pool)\n";
  cout << "  orphans finish             deprecated -- clean up search for leaked rados objects\n";
  cout << "  orphans list-jobs          deprecated -- list the current job-ids for orphans search\n";
  cout << "                           * the three 'orphans' sub-commands are now deprecated; consider using the `rgw-orphan-list` tool\n";
  cout << "  role create                create a AWS role for use with STS\n";
  cout << "  role delete                remove a role\n";
  cout << "  role get                   get a role\n";
  cout << "  role list                  list roles with specified path prefix\n";
  cout << "  role modify                modify the assume role policy of an existing role\n";
  cout << "  role-policy put            add/update permission policy to role\n";
  cout << "  role-policy list           list policies attached to a role\n";
  cout << "  role-policy get            get the specified inline policy document embedded with the given role\n";
  cout << "  role-policy delete         remove policy attached to a role\n";
  cout << "  reshard add                schedule a resharding of a bucket\n";
  cout << "  reshard list               list all bucket resharding or scheduled to be resharded\n";
  cout << "  reshard status             read bucket resharding status\n";
  cout << "  reshard process            process of scheduled reshard jobs\n";
  cout << "  reshard cancel             cancel resharding a bucket\n";
  cout << "  reshard stale-instances list list stale-instances from bucket resharding\n";
  cout << "  reshard stale-instances rm   cleanup stale-instances from bucket resharding\n";
  cout << "  sync error list            list sync error\n";
  cout << "  sync error trim            trim sync error\n";
  cout << "  mfa create                 create a new MFA TOTP token\n";
  cout << "  mfa list                   list MFA TOTP tokens\n";
  cout << "  mfa get                    show MFA TOTP token\n";
  cout << "  mfa remove                 delete MFA TOTP token\n";
  cout << "  mfa check                  check MFA TOTP token\n";
  cout << "  mfa resync                 re-sync MFA TOTP token\n";
  cout << "  topic list                 list bucket notifications/pubsub topics\n";
  cout << "  topic get                  get a bucket notifications/pubsub topic\n";
  cout << "  topic rm                   remove a bucket notifications/pubsub topic\n";
  cout << "  subscription get           get a pubsub subscription definition\n";
  cout << "  subscription rm            remove a pubsub subscription\n";
  cout << "  subscription pull          show events in a pubsub subscription\n";
  cout << "  subscription ack           ack (remove) an events in a pubsub subscription\n";
  cout << "  script put                 upload a lua script to a context\n";
  cout << "  script get                 get the lua script of a context\n";
  cout << "  script rm                  remove the lua scripts of a context\n";
  cout << "  script-package add         add a lua package to the scripts allowlist\n";
  cout << "  script-package rm          remove a lua package from the scripts allowlist\n";
  cout << "  script-package list        get the lua packages allowlist\n";
  cout << "options:\n";
  cout << "   --tenant=<tenant>         tenant name\n";
  cout << "   --user_ns=<namespace>     namespace of user (oidc in case of users authenticated with oidc provider)\n";
  cout << "   --uid=<id>                user id\n";
  cout << "   --new-uid=<id>            new user id\n";
  cout << "   --subuser=<name>          subuser name\n";
  cout << "   --access-key=<key>        S3 access key\n";
  cout << "   --email=<email>           user's email address\n";
  cout << "   --secret/--secret-key=<key>\n";
  cout << "                             specify secret key\n";
  cout << "   --gen-access-key          generate random access key (for S3)\n";
  cout << "   --gen-secret              generate random secret key\n";
  cout << "   --key-type=<type>         key type, options are: swift, s3\n";
  cout << "   --temp-url-key[-2]=<key>  temp url key\n";
  cout << "   --access=<access>         Set access permissions for sub-user, should be one\n";
  cout << "                             of read, write, readwrite, full\n";
  cout << "   --display-name=<name>     user's display name\n";
  cout << "   --max-buckets             max number of buckets for a user\n";
  cout << "   --admin                   set the admin flag on the user\n";
  cout << "   --system                  set the system flag on the user\n";
  cout << "   --op-mask                 set the op mask on the user\n";
  cout << "   --bucket=<bucket>         Specify the bucket name. Also used by the quota command.\n";
  cout << "   --pool=<pool>             Specify the pool name. Also used to scan for leaked rados objects.\n";
  cout << "   --object=<object>         object name\n";
  cout << "   --object-version=<version>         object version\n";
  cout << "   --date=<date>             date in the format yyyy-mm-dd\n";
  cout << "   --start-date=<date>       start date in the format yyyy-mm-dd\n";
  cout << "   --end-date=<date>         end date in the format yyyy-mm-dd\n";
  cout << "   --bucket-id=<bucket-id>   bucket id\n";
  cout << "   --bucket-new-name=<bucket>\n";
  cout << "                             for bucket link: optional new name\n";
  cout << "   --shard-id=<shard-id>     optional for: \n";
  cout << "                               mdlog list\n";
  cout << "                               data sync status\n";
  cout << "                             required for: \n";
  cout << "                               mdlog trim\n";
  cout << "   --gen=<gen-id>            optional for: \n";
  cout << "                               bilog list\n";
  cout << "                               bilog trim\n";
  cout << "                               bilog status\n";
  cout << "   --max-entries=<entries>   max entries for listing operations\n";
  cout << "   --metadata-key=<key>      key to retrieve metadata from with metadata get\n";
  cout << "   --remote=<remote>         zone or zonegroup id of remote gateway\n";
  cout << "   --period=<id>             period id\n";
  cout << "   --url=<url>               url for pushing/pulling period/realm\n";
  cout << "   --epoch=<number>          period epoch\n";
  cout << "   --commit                  commit the period during 'period update'\n";
  cout << "   --staging                 get staging period info\n";
  cout << "   --master                  set as master\n";
  cout << "   --master-zone=<id>        master zone id\n";
  cout << "   --rgw-realm=<name>        realm name\n";
  cout << "   --realm-id=<id>           realm id\n";
  cout << "   --realm-new-name=<name>   realm new name\n";
  cout << "   --rgw-zonegroup=<name>    zonegroup name\n";
  cout << "   --zonegroup-id=<id>       zonegroup id\n";
  cout << "   --zonegroup-new-name=<name>\n";
  cout << "                             zonegroup new name\n";
  cout << "   --rgw-zone=<name>         name of zone in which radosgw is running\n";
  cout << "   --zone-id=<id>            zone id\n";
  cout << "   --zone-new-name=<name>    zone new name\n";
  cout << "   --source-zone             specify the source zone (for data sync)\n";
  cout << "   --default                 set entity (realm, zonegroup, zone) as default\n";
  cout << "   --read-only               set zone as read-only (when adding to zonegroup)\n";
  cout << "   --redirect-zone           specify zone id to redirect when response is 404 (not found)\n";
  cout << "   --placement-id            placement id for zonegroup placement commands\n";
  cout << "   --storage-class           storage class for zonegroup placement commands\n";
  cout << "   --tags=<list>             list of tags for zonegroup placement add and modify commands\n";
  cout << "   --tags-add=<list>         list of tags to add for zonegroup placement modify command\n";
  cout << "   --tags-rm=<list>          list of tags to remove for zonegroup placement modify command\n";
  cout << "   --endpoints=<list>        zone endpoints\n";
  cout << "   --index-pool=<pool>       placement target index pool\n";
  cout << "   --data-pool=<pool>        placement target data pool\n";
  cout << "   --data-extra-pool=<pool>  placement target data extra (non-ec) pool\n";
  cout << "   --placement-index-type=<type>\n";
  cout << "                             placement target index type (normal, indexless, or #id)\n";
  cout << "   --compression=<type>      placement target compression type (plugin name or empty/none)\n";
  cout << "   --tier-type=<type>        zone tier type\n";
  cout << "   --tier-config=<k>=<v>[,...]\n";
  cout << "                             set zone tier config keys, values\n";
  cout << "   --tier-config-rm=<k>[,...]\n";
  cout << "                             unset zone tier config keys\n";
  cout << "   --sync-from-all[=false]   set/reset whether zone syncs from all zonegroup peers\n";
  cout << "   --sync-from=[zone-name][,...]\n";
  cout << "                             set list of zones to sync from\n";
  cout << "   --sync-from-rm=[zone-name][,...]\n";
  cout << "                             remove zones from list of zones to sync from\n";
  cout << "   --bucket-index-max-shards override a zone/zonegroup's default bucket index shard count\n";
  cout << "   --fix                     besides checking bucket index, will also fix it\n";
  cout << "   --check-objects           bucket check: rebuilds bucket index according to\n";
  cout << "                             actual objects state\n";
  cout << "   --format=<format>         specify output format for certain operations: xml,\n";
  cout << "                             json\n";
  cout << "   --purge-data              when specified, user removal will also purge all the\n";
  cout << "                             user data\n";
  cout << "   --purge-keys              when specified, subuser removal will also purge all the\n";
  cout << "                             subuser keys\n";
  cout << "   --purge-objects           remove a bucket's objects before deleting it\n";
  cout << "                             (NOTE: required to delete a non-empty bucket)\n";
  cout << "   --sync-stats              option to 'user stats', update user stats with current\n";
  cout << "                             stats reported by user's buckets indexes\n";
  cout << "   --reset-stats             option to 'user stats', reset stats in accordance with user buckets\n";
  cout << "   --show-config             show configuration\n";
  cout << "   --show-log-entries=<flag> enable/disable dump of log entries on log show\n";
  cout << "   --show-log-sum=<flag>     enable/disable dump of log summation on log show\n";
  cout << "   --skip-zero-entries       log show only dumps entries that don't have zero value\n";
  cout << "                             in one of the numeric field\n";
  cout << "   --infile=<file>           specify a file to read in when setting data\n";
  cout << "   --categories=<list>       comma separated list of categories, used in usage show\n";
  cout << "   --caps=<caps>             list of caps (e.g., \"usage=read, write; user=read\")\n";
  cout << "   --op-mask=<op-mask>       permission of user's operations (e.g., \"read, write, delete, *\")\n";
  cout << "   --yes-i-really-mean-it    required for certain operations\n";
  cout << "   --warnings-only           when specified with bucket limit check, list\n";
  cout << "                             only buckets nearing or over the current max\n";
  cout << "                             objects per shard value\n";
  cout << "   --bypass-gc               when specified with bucket deletion, triggers\n";
  cout << "                             object deletions by not involving GC\n";
  cout << "   --inconsistent-index      when specified with bucket deletion and bypass-gc set to true,\n";
  cout << "                             ignores bucket index consistency\n";
  cout << "   --min-rewrite-size        min object size for bucket rewrite (default 4M)\n";
  cout << "   --max-rewrite-size        max object size for bucket rewrite (default ULLONG_MAX)\n";
  cout << "   --min-rewrite-stripe-size min stripe size for object rewrite (default 0)\n";
  cout << "   --trim-delay-ms           time interval in msec to limit the frequency of sync error log entries trimming operations,\n";
  cout << "                             the trimming process will sleep the specified msec for every 1000 entries trimmed\n";
  cout << "   --max-concurrent-ios      maximum concurrent ios for bucket operations (default: 32)\n";
  cout << "   --enable-feature          enable a zone/zonegroup feature\n";
  cout << "   --disable-feature         disable a zone/zonegroup feature\n";
  cout << "\n";
  cout << "<date> := \"YYYY-MM-DD[ hh:mm:ss]\"\n";
  cout << "\nQuota options:\n";
  cout << "   --max-objects             specify max objects (negative value to disable)\n";
  cout << "   --max-size                specify max size (in B/K/M/G/T, negative value to disable)\n";
  cout << "   --quota-scope             scope of quota (bucket, user)\n";
  cout << "\nRate limiting options:\n";
  cout << "   --max-read-ops            specify max requests per minute for READ ops per RGW (GET and HEAD request methods), 0 means unlimited\n";
  cout << "   --max-read-bytes          specify max bytes per minute for READ ops per RGW (GET and HEAD request methods), 0 means unlimited\n";
  cout << "   --max-write-ops           specify max requests per minute for WRITE ops per RGW (Not GET or HEAD request methods), 0 means unlimited\n";
  cout << "   --max-write-bytes         specify max bytes per minute for WRITE ops per RGW (Not GET or HEAD request methods), 0 means unlimited\n";
  cout << "   --ratelimit-scope         scope of rate limiting: bucket, user, anonymous\n";
  cout << "                             anonymous can be configured only with global rate limit\n";
  cout << "\nOrphans search options:\n";
  cout << "   --num-shards              num of shards to use for keeping the temporary scan info\n";
  cout << "   --orphan-stale-secs       num of seconds to wait before declaring an object to be an orphan (default: 86400)\n";
  cout << "   --job-id                  set the job id (for orphans find)\n";
  cout << "   --detail                  detailed mode, log and stat head objects as well\n";
  cout << "\nOrphans list-jobs options:\n";
  cout << "   --extra-info              provide extra info in job list\n";
  cout << "\nRole options:\n";
  cout << "   --role-name               name of the role to create\n";
  cout << "   --path                    path to the role\n";
  cout << "   --assume-role-policy-doc  the trust relationship policy document that grants an entity permission to assume the role\n";
  cout << "   --policy-name             name of the policy document\n";
  cout << "   --policy-doc              permission policy document\n";
  cout << "   --path-prefix             path prefix for filtering roles\n";
  cout << "\nMFA options:\n";
  cout << "   --totp-serial             a string that represents the ID of a TOTP token\n";
  cout << "   --totp-seed               the secret seed that is used to calculate the TOTP\n";
  cout << "   --totp-seconds            the time resolution that is being used for TOTP generation\n";
  cout << "   --totp-window             the number of TOTP tokens that are checked before and after the current token when validating token\n";
  cout << "   --totp-pin                the valid value of a TOTP token at a certain time\n";
  cout << "\nBucket notifications/pubsub options:\n";
  cout << "   --topic                   bucket notifications/pubsub topic name\n";
  cout << "   --subscription            pubsub subscription name\n";
  cout << "   --event-id                event id in a pubsub subscription\n";
  cout << "\nScript options:\n";
  cout << "   --context                 context in which the script runs. one of: preRequest, postRequest, background\n";
  cout << "   --package                 name of the lua package that should be added/removed to/from the allowlist\n";
  cout << "   --allow-compilation       package is allowed to compile C code as part of its installation\n";
  cout << "\nradoslist options:\n";
  cout << "   --rgw-obj-fs              the field separator that will separate the rados\n";
  cout << "                             object name from the rgw object name;\n";
  cout << "                             additionally rados objects for incomplete\n";
  cout << "                             multipart uploads will not be output\n";
  cout << "\n";
  generic_client_usage();
}


class SimpleCmd {
public:
  struct Def {
    string cmd;
    std::any opt;
  };

  using Aliases = std::vector<std::set<string> >;
  using Commands = std::vector<Def>;

private:
  struct Node {
    map<string, Node> next;
    set<string> expected; /* separate un-normalized list */
    std::any opt;
  };

  Node cmd_root;
  map<string, string> alias_map;

  string normalize_alias(const string& s) const {
    auto iter = alias_map.find(s);
    if (iter == alias_map.end()) {
      return s;
    }

    return iter->second;
  }
  void init_alias_map(Aliases& aliases) {
    for (auto& alias_set : aliases) {
      std::optional<string> first;

      for (auto& alias : alias_set) {
        if (!first) {
          first = alias;
        } else {
          alias_map[alias] = *first;
        }
      }
    }
  }

  bool gen_next_expected(Node *node, vector<string> *expected, bool ret) {
    for (auto& next_cmd : node->expected) {
      expected->push_back(next_cmd);
    }
    return ret;
  }

  Node root;

public:
  SimpleCmd() {}

  SimpleCmd(std::optional<Commands> cmds,
            std::optional<Aliases> aliases) {
    if (aliases) {
      add_aliases(*aliases);
    }

    if (cmds) {
      add_commands(*cmds);
    }
  }

  void add_aliases(Aliases& aliases) {
    init_alias_map(aliases);
  }

  void add_commands(std::vector<Def>& cmds) {
    for (auto& cmd : cmds) {
      vector<string> words;
      get_str_vec(cmd.cmd, " ", words);

      auto node = &cmd_root;
      for (auto& word : words) {
        auto norm = normalize_alias(word);
        auto parent = node;

        node->expected.insert(word);

        node = &node->next[norm];

        if (norm == "[*]") { /* optional param at the end */
          parent->next["*"] = *node; /* can be also looked up by '*' */
          parent->opt = cmd.opt;
        }
      }

      node->opt = cmd.opt;
    }
  }

  template <class Container>
  bool find_command(Container& args,
                    std::any *opt_cmd,
                    vector<string> *extra_args,
                    string *error,
                    vector<string> *expected) {
    auto node = &cmd_root;

    std::optional<std::any> found_opt;

    for (auto& arg : args) {
      string norm = normalize_alias(arg);
      auto iter = node->next.find(norm);
      if (iter == node->next.end()) {
        iter = node->next.find("*");
        if (iter == node->next.end()) {
          *error = string("ERROR: Unrecognized argument: '") + arg + "'";
          return gen_next_expected(node, expected, false);
        }
        extra_args->push_back(arg);
        if (!found_opt) {
          found_opt = node->opt;
        }
      }
      node = &(iter->second);
    }

    *opt_cmd = found_opt.value_or(node->opt);

    if (!opt_cmd->has_value()) {
      *error ="ERROR: Unknown command";
      return gen_next_expected(node, expected, false);
    }

    return true;
  }
};


namespace rgw_admin {

enum class OPT {
  NO_CMD,
  USER_CREATE,
  USER_INFO,
  USER_MODIFY,
  USER_RENAME,
  USER_RM,
  USER_SUSPEND,
  USER_ENABLE,
  USER_CHECK,
  USER_STATS,
  USER_LIST,
  SUBUSER_CREATE,
  SUBUSER_MODIFY,
  SUBUSER_RM,
  KEY_CREATE,
  KEY_RM,
  BUCKETS_LIST,
  BUCKET_LIMIT_CHECK,
  BUCKET_LINK,
  BUCKET_UNLINK,
  BUCKET_LAYOUT,
  BUCKET_STATS,
  BUCKET_CHECK,
  BUCKET_SYNC_CHECKPOINT,
  BUCKET_SYNC_INFO,
  BUCKET_SYNC_STATUS,
  BUCKET_SYNC_MARKERS,
  BUCKET_SYNC_INIT,
  BUCKET_SYNC_RUN,
  BUCKET_SYNC_DISABLE,
  BUCKET_SYNC_ENABLE,
  BUCKET_RM,
  BUCKET_REWRITE,
  BUCKET_RESHARD,
  BUCKET_CHOWN,
  BUCKET_RADOS_LIST,
  BUCKET_SHARD_OBJECTS,
  BUCKET_OBJECT_SHARD,
  POLICY,
  POOL_ADD,
  POOL_RM,
  POOLS_LIST,
  LOG_LIST,
  LOG_SHOW,
  LOG_RM,
  USAGE_SHOW,
  USAGE_TRIM,
  USAGE_CLEAR,
  OBJECT_PUT,
  OBJECT_RM,
  OBJECT_UNLINK,
  OBJECT_STAT,
  OBJECT_REWRITE,
  OBJECTS_EXPIRE,
  OBJECTS_EXPIRE_STALE_LIST,
  OBJECTS_EXPIRE_STALE_RM,
  BI_GET,
  BI_PUT,
  BI_LIST,
  BI_PURGE,
  OLH_GET,
  OLH_READLOG,
  QUOTA_SET,
  QUOTA_ENABLE,
  QUOTA_DISABLE,
  GC_LIST,
  GC_PROCESS,
  LC_LIST,
  LC_GET,
  LC_PROCESS,
  LC_RESHARD_FIX,
  ORPHANS_FIND,
  ORPHANS_FINISH,
  ORPHANS_LIST_JOBS,
  RATELIMIT_GET,
  RATELIMIT_SET,
  RATELIMIT_ENABLE,
  RATELIMIT_DISABLE,
  ZONEGROUP_ADD,
  ZONEGROUP_CREATE,
  ZONEGROUP_DEFAULT,
  ZONEGROUP_DELETE,
  ZONEGROUP_GET,
  ZONEGROUP_MODIFY,
  ZONEGROUP_SET,
  ZONEGROUP_LIST,
  ZONEGROUP_REMOVE,
  ZONEGROUP_RENAME,
  ZONEGROUP_PLACEMENT_ADD,
  ZONEGROUP_PLACEMENT_MODIFY,
  ZONEGROUP_PLACEMENT_RM,
  ZONEGROUP_PLACEMENT_LIST,
  ZONEGROUP_PLACEMENT_GET,
  ZONEGROUP_PLACEMENT_DEFAULT,
  ZONE_CREATE,
  ZONE_DELETE,
  ZONE_GET,
  ZONE_MODIFY,
  ZONE_SET,
  ZONE_LIST,
  ZONE_RENAME,
  ZONE_DEFAULT,
  ZONE_PLACEMENT_ADD,
  ZONE_PLACEMENT_MODIFY,
  ZONE_PLACEMENT_RM,
  ZONE_PLACEMENT_LIST,
  ZONE_PLACEMENT_GET,
  CAPS_ADD,
  CAPS_RM,
  METADATA_GET,
  METADATA_PUT,
  METADATA_RM,
  METADATA_LIST,
  METADATA_SYNC_STATUS,
  METADATA_SYNC_INIT,
  METADATA_SYNC_RUN,
  MDLOG_LIST,
  MDLOG_AUTOTRIM,
  MDLOG_TRIM,
  MDLOG_FETCH,
  MDLOG_STATUS,
  SYNC_ERROR_LIST,
  SYNC_ERROR_TRIM,
  SYNC_GROUP_CREATE,
  SYNC_GROUP_MODIFY,
  SYNC_GROUP_GET,
  SYNC_GROUP_REMOVE,
  SYNC_GROUP_FLOW_CREATE,
  SYNC_GROUP_FLOW_REMOVE,
  SYNC_GROUP_PIPE_CREATE,
  SYNC_GROUP_PIPE_MODIFY,
  SYNC_GROUP_PIPE_REMOVE,
  SYNC_POLICY_GET,
  BILOG_LIST,
  BILOG_TRIM,
  BILOG_STATUS,
  BILOG_AUTOTRIM,
  DATA_SYNC_STATUS,
  DATA_SYNC_INIT,
  DATA_SYNC_RUN,
  DATALOG_LIST,
  DATALOG_STATUS,
  DATALOG_AUTOTRIM,
  DATALOG_TRIM,
  DATALOG_TYPE,
  DATALOG_PRUNE,
  REALM_CREATE,
  REALM_DELETE,
  REALM_GET,
  REALM_GET_DEFAULT,
  REALM_LIST,
  REALM_LIST_PERIODS,
  REALM_RENAME,
  REALM_SET,
  REALM_DEFAULT,
  REALM_PULL,
  PERIOD_DELETE,
  PERIOD_GET,
  PERIOD_GET_CURRENT,
  PERIOD_PULL,
  PERIOD_PUSH,
  PERIOD_LIST,
  PERIOD_UPDATE,
  PERIOD_COMMIT,
  GLOBAL_QUOTA_GET,
  GLOBAL_QUOTA_SET,
  GLOBAL_QUOTA_ENABLE,
  GLOBAL_QUOTA_DISABLE,
  GLOBAL_RATELIMIT_GET,
  GLOBAL_RATELIMIT_SET,
  GLOBAL_RATELIMIT_ENABLE,
  GLOBAL_RATELIMIT_DISABLE,
  SYNC_INFO,
  SYNC_STATUS,
  ROLE_CREATE,
  ROLE_DELETE,
  ROLE_GET,
  ROLE_MODIFY,
  ROLE_LIST,
  ROLE_POLICY_PUT,
  ROLE_POLICY_LIST,
  ROLE_POLICY_GET,
  ROLE_POLICY_DELETE,
  RESHARD_ADD,
  RESHARD_LIST,
  RESHARD_STATUS,
  RESHARD_PROCESS,
  RESHARD_CANCEL,
  MFA_CREATE,
  MFA_REMOVE,
  MFA_GET,
  MFA_LIST,
  MFA_CHECK,
  MFA_RESYNC,
  RESHARD_STALE_INSTANCES_LIST,
  RESHARD_STALE_INSTANCES_DELETE,
  PUBSUB_TOPICS_LIST,
  // TODO add "subscription list" command
  PUBSUB_TOPIC_GET,
  PUBSUB_TOPIC_RM,
  PUBSUB_SUB_GET,
  PUBSUB_SUB_RM,
  PUBSUB_SUB_PULL,
  PUBSUB_EVENT_RM,
  SCRIPT_PUT,
  SCRIPT_GET,
  SCRIPT_RM,
  SCRIPT_PACKAGE_ADD,
  SCRIPT_PACKAGE_RM,
  SCRIPT_PACKAGE_LIST
};

}

using namespace rgw_admin;

static SimpleCmd::Commands all_cmds = {
  { "user create", OPT::USER_CREATE },
  { "user info", OPT::USER_INFO },
  { "user modify", OPT::USER_MODIFY },
  { "user rename", OPT::USER_RENAME },
  { "user rm", OPT::USER_RM },
  { "user suspend", OPT::USER_SUSPEND },
  { "user enable", OPT::USER_ENABLE },
  { "user check", OPT::USER_CHECK },
  { "user stats", OPT::USER_STATS },
  { "user list", OPT::USER_LIST },
  { "subuser create", OPT::SUBUSER_CREATE },
  { "subuser modify", OPT::SUBUSER_MODIFY },
  { "subuser rm", OPT::SUBUSER_RM },
  { "key create", OPT::KEY_CREATE },
  { "key rm", OPT::KEY_RM },
  { "buckets list", OPT::BUCKETS_LIST },
  { "bucket list", OPT::BUCKETS_LIST },
  { "bucket limit check", OPT::BUCKET_LIMIT_CHECK },
  { "bucket link", OPT::BUCKET_LINK },
  { "bucket unlink", OPT::BUCKET_UNLINK },
  { "bucket layout", OPT::BUCKET_LAYOUT },
  { "bucket stats", OPT::BUCKET_STATS },
  { "bucket check", OPT::BUCKET_CHECK },
  { "bucket sync checkpoint", OPT::BUCKET_SYNC_CHECKPOINT },
  { "bucket sync info", OPT::BUCKET_SYNC_INFO },
  { "bucket sync status", OPT::BUCKET_SYNC_STATUS },
  { "bucket sync markers", OPT::BUCKET_SYNC_MARKERS },
  { "bucket sync init", OPT::BUCKET_SYNC_INIT },
  { "bucket sync run", OPT::BUCKET_SYNC_RUN },
  { "bucket sync disable", OPT::BUCKET_SYNC_DISABLE },
  { "bucket sync enable", OPT::BUCKET_SYNC_ENABLE },
  { "bucket rm", OPT::BUCKET_RM },
  { "bucket rewrite", OPT::BUCKET_REWRITE },
  { "bucket reshard", OPT::BUCKET_RESHARD },
  { "bucket chown", OPT::BUCKET_CHOWN },
  { "bucket radoslist", OPT::BUCKET_RADOS_LIST },
  { "bucket rados list", OPT::BUCKET_RADOS_LIST },
  { "bucket shard objects", OPT::BUCKET_SHARD_OBJECTS },
  { "bucket shard object", OPT::BUCKET_SHARD_OBJECTS },
  { "bucket object shard", OPT::BUCKET_OBJECT_SHARD },
  { "policy", OPT::POLICY },
  { "pool add", OPT::POOL_ADD },
  { "pool rm", OPT::POOL_RM },
  { "pool list", OPT::POOLS_LIST },
  { "pools list", OPT::POOLS_LIST },
  { "log list", OPT::LOG_LIST },
  { "log show", OPT::LOG_SHOW },
  { "log rm", OPT::LOG_RM },
  { "usage show", OPT::USAGE_SHOW },
  { "usage trim", OPT::USAGE_TRIM },
  { "usage clear", OPT::USAGE_CLEAR },
  { "object put", OPT::OBJECT_PUT },
  { "object rm", OPT::OBJECT_RM },
  { "object unlink", OPT::OBJECT_UNLINK },
  { "object stat", OPT::OBJECT_STAT },
  { "object rewrite", OPT::OBJECT_REWRITE },
  { "objects expire", OPT::OBJECTS_EXPIRE },
  { "objects expire-stale list", OPT::OBJECTS_EXPIRE_STALE_LIST },
  { "objects expire-stale rm", OPT::OBJECTS_EXPIRE_STALE_RM },
  { "bi get", OPT::BI_GET },
  { "bi put", OPT::BI_PUT },
  { "bi list", OPT::BI_LIST },
  { "bi purge", OPT::BI_PURGE },
  { "olh get", OPT::OLH_GET },
  { "olh readlog", OPT::OLH_READLOG },
  { "quota set", OPT::QUOTA_SET },
  { "quota enable", OPT::QUOTA_ENABLE },
  { "quota disable", OPT::QUOTA_DISABLE },
  { "ratelimit get", OPT::RATELIMIT_GET },
  { "ratelimit set", OPT::RATELIMIT_SET },
  { "ratelimit enable", OPT::RATELIMIT_ENABLE },
  { "ratelimit disable", OPT::RATELIMIT_DISABLE },
  { "gc list", OPT::GC_LIST },
  { "gc process", OPT::GC_PROCESS },
  { "lc list", OPT::LC_LIST },
  { "lc get", OPT::LC_GET },
  { "lc process", OPT::LC_PROCESS },
  { "lc reshard fix", OPT::LC_RESHARD_FIX },
  { "orphans find", OPT::ORPHANS_FIND },
  { "orphans finish", OPT::ORPHANS_FINISH },
  { "orphans list jobs", OPT::ORPHANS_LIST_JOBS },
  { "orphans list-jobs", OPT::ORPHANS_LIST_JOBS },
  { "zonegroup add", OPT::ZONEGROUP_ADD },
  { "zonegroup create", OPT::ZONEGROUP_CREATE },
  { "zonegroup default", OPT::ZONEGROUP_DEFAULT },
  { "zonegroup delete", OPT::ZONEGROUP_DELETE },
  { "zonegroup get", OPT::ZONEGROUP_GET },
  { "zonegroup modify", OPT::ZONEGROUP_MODIFY },
  { "zonegroup set", OPT::ZONEGROUP_SET },
  { "zonegroup list", OPT::ZONEGROUP_LIST },
  { "zonegroups list", OPT::ZONEGROUP_LIST },
  { "zonegroup remove", OPT::ZONEGROUP_REMOVE },
  { "zonegroup remove zone", OPT::ZONEGROUP_REMOVE },
  { "zonegroup rename", OPT::ZONEGROUP_RENAME },
  { "zonegroup placement add", OPT::ZONEGROUP_PLACEMENT_ADD },
  { "zonegroup placement modify", OPT::ZONEGROUP_PLACEMENT_MODIFY },
  { "zonegroup placement rm", OPT::ZONEGROUP_PLACEMENT_RM },
  { "zonegroup placement list", OPT::ZONEGROUP_PLACEMENT_LIST },
  { "zonegroup placement get", OPT::ZONEGROUP_PLACEMENT_GET },
  { "zonegroup placement default", OPT::ZONEGROUP_PLACEMENT_DEFAULT },
  { "zone create", OPT::ZONE_CREATE },
  { "zone delete", OPT::ZONE_DELETE },
  { "zone get", OPT::ZONE_GET },
  { "zone modify", OPT::ZONE_MODIFY },
  { "zone set", OPT::ZONE_SET },
  { "zone list", OPT::ZONE_LIST },
  { "zones list", OPT::ZONE_LIST },
  { "zone rename", OPT::ZONE_RENAME },
  { "zone default", OPT::ZONE_DEFAULT },
  { "zone placement add", OPT::ZONE_PLACEMENT_ADD },
  { "zone placement modify", OPT::ZONE_PLACEMENT_MODIFY },
  { "zone placement rm", OPT::ZONE_PLACEMENT_RM },
  { "zone placement list", OPT::ZONE_PLACEMENT_LIST },
  { "zone placement get", OPT::ZONE_PLACEMENT_GET },
  { "caps add", OPT::CAPS_ADD },
  { "caps rm", OPT::CAPS_RM },
  { "metadata get [*]", OPT::METADATA_GET },
  { "metadata put [*]", OPT::METADATA_PUT },
  { "metadata rm [*]", OPT::METADATA_RM },
  { "metadata list [*]", OPT::METADATA_LIST },
  { "metadata sync status", OPT::METADATA_SYNC_STATUS },
  { "metadata sync init", OPT::METADATA_SYNC_INIT },
  { "metadata sync run", OPT::METADATA_SYNC_RUN },
  { "mdlog list", OPT::MDLOG_LIST },
  { "mdlog autotrim", OPT::MDLOG_AUTOTRIM },
  { "mdlog trim", OPT::MDLOG_TRIM },
  { "mdlog fetch", OPT::MDLOG_FETCH },
  { "mdlog status", OPT::MDLOG_STATUS },
  { "sync error list", OPT::SYNC_ERROR_LIST },
  { "sync error trim", OPT::SYNC_ERROR_TRIM },
  { "sync policy get", OPT::SYNC_POLICY_GET },
  { "sync group create", OPT::SYNC_GROUP_CREATE },
  { "sync group modify", OPT::SYNC_GROUP_MODIFY },
  { "sync group get", OPT::SYNC_GROUP_GET },
  { "sync group remove", OPT::SYNC_GROUP_REMOVE },
  { "sync group flow create", OPT::SYNC_GROUP_FLOW_CREATE },
  { "sync group flow remove", OPT::SYNC_GROUP_FLOW_REMOVE },
  { "sync group pipe create", OPT::SYNC_GROUP_PIPE_CREATE },
  { "sync group pipe modify", OPT::SYNC_GROUP_PIPE_MODIFY },
  { "sync group pipe remove", OPT::SYNC_GROUP_PIPE_REMOVE },
  { "bilog list", OPT::BILOG_LIST },
  { "bilog trim", OPT::BILOG_TRIM },
  { "bilog status", OPT::BILOG_STATUS },
  { "bilog autotrim", OPT::BILOG_AUTOTRIM },
  { "data sync status", OPT::DATA_SYNC_STATUS },
  { "data sync init", OPT::DATA_SYNC_INIT },
  { "data sync run", OPT::DATA_SYNC_RUN },
  { "datalog list", OPT::DATALOG_LIST },
  { "datalog status", OPT::DATALOG_STATUS },
  { "datalog autotrim", OPT::DATALOG_AUTOTRIM },
  { "datalog trim", OPT::DATALOG_TRIM },
  { "datalog type", OPT::DATALOG_TYPE },
  { "datalog prune", OPT::DATALOG_PRUNE },
  { "realm create", OPT::REALM_CREATE },
  { "realm rm", OPT::REALM_DELETE },
  { "realm get", OPT::REALM_GET },
  { "realm get default", OPT::REALM_GET_DEFAULT },
  { "realm get-default", OPT::REALM_GET_DEFAULT },
  { "realm list", OPT::REALM_LIST },
  { "realm list periods", OPT::REALM_LIST_PERIODS },
  { "realm list-periods", OPT::REALM_LIST_PERIODS },
  { "realm rename", OPT::REALM_RENAME },
  { "realm set", OPT::REALM_SET },
  { "realm default", OPT::REALM_DEFAULT },
  { "realm pull", OPT::REALM_PULL },
  { "period delete", OPT::PERIOD_DELETE },
  { "period get", OPT::PERIOD_GET },
  { "period get-current", OPT::PERIOD_GET_CURRENT },
  { "period get current", OPT::PERIOD_GET_CURRENT },
  { "period pull", OPT::PERIOD_PULL },
  { "period push", OPT::PERIOD_PUSH },
  { "period list", OPT::PERIOD_LIST },
  { "period update", OPT::PERIOD_UPDATE },
  { "period commit", OPT::PERIOD_COMMIT },
  { "global quota get", OPT::GLOBAL_QUOTA_GET },
  { "global quota set", OPT::GLOBAL_QUOTA_SET },
  { "global quota enable", OPT::GLOBAL_QUOTA_ENABLE },
  { "global quota disable", OPT::GLOBAL_QUOTA_DISABLE },
  { "global ratelimit get", OPT::GLOBAL_RATELIMIT_GET },
  { "global ratelimit set", OPT::GLOBAL_RATELIMIT_SET },
  { "global ratelimit enable", OPT::GLOBAL_RATELIMIT_ENABLE },
  { "global ratelimit disable", OPT::GLOBAL_RATELIMIT_DISABLE },
  { "sync info", OPT::SYNC_INFO },
  { "sync status", OPT::SYNC_STATUS },
  { "role create", OPT::ROLE_CREATE },
  { "role delete", OPT::ROLE_DELETE },
  { "role get", OPT::ROLE_GET },
  { "role modify", OPT::ROLE_MODIFY },
  { "role list", OPT::ROLE_LIST },
  { "role policy put", OPT::ROLE_POLICY_PUT },
  { "role-policy put", OPT::ROLE_POLICY_PUT },
  { "role policy list", OPT::ROLE_POLICY_LIST },
  { "role-policy list", OPT::ROLE_POLICY_LIST },
  { "role policy get", OPT::ROLE_POLICY_GET },
  { "role-policy get", OPT::ROLE_POLICY_GET },
  { "role policy delete", OPT::ROLE_POLICY_DELETE },
  { "role-policy delete", OPT::ROLE_POLICY_DELETE },
  { "reshard bucket", OPT::BUCKET_RESHARD },
  { "reshard add", OPT::RESHARD_ADD },
  { "reshard list", OPT::RESHARD_LIST },
  { "reshard status", OPT::RESHARD_STATUS },
  { "reshard process", OPT::RESHARD_PROCESS },
  { "reshard cancel", OPT::RESHARD_CANCEL },
  { "mfa create", OPT::MFA_CREATE },
  { "mfa remove", OPT::MFA_REMOVE },
  { "mfa get", OPT::MFA_GET },
  { "mfa list", OPT::MFA_LIST },
  { "mfa check", OPT::MFA_CHECK },
  { "mfa resync", OPT::MFA_RESYNC },
  { "reshard stale-instances list", OPT::RESHARD_STALE_INSTANCES_LIST },
  { "reshard stale list", OPT::RESHARD_STALE_INSTANCES_LIST },
  { "reshard stale-instances delete", OPT::RESHARD_STALE_INSTANCES_DELETE },
  { "reshard stale delete", OPT::RESHARD_STALE_INSTANCES_DELETE },
  { "topic list", OPT::PUBSUB_TOPICS_LIST },
  { "topic get", OPT::PUBSUB_TOPIC_GET },
  { "topic rm", OPT::PUBSUB_TOPIC_RM },
  { "subscription get", OPT::PUBSUB_SUB_GET },
  { "subscription rm", OPT::PUBSUB_SUB_RM },
  { "subscription pull", OPT::PUBSUB_SUB_PULL },
  { "subscription ack", OPT::PUBSUB_EVENT_RM },
  { "script put", OPT::SCRIPT_PUT },
  { "script get", OPT::SCRIPT_GET },
  { "script rm", OPT::SCRIPT_RM },
  { "script-package add", OPT::SCRIPT_PACKAGE_ADD },
  { "script-package rm", OPT::SCRIPT_PACKAGE_RM },
  { "script-package list", OPT::SCRIPT_PACKAGE_LIST },
};

static SimpleCmd::Aliases cmd_aliases = {
  { "delete", "del" },
  { "remove", "rm" },
  { "rename", "mv" },
};



BIIndexType get_bi_index_type(const string& type_str) {
  if (type_str == "plain")
    return BIIndexType::Plain;
  if (type_str == "instance")
    return BIIndexType::Instance;
  if (type_str == "olh")
    return BIIndexType::OLH;

  return BIIndexType::Invalid;
}

log_type get_log_type(const string& type_str) {
  if (strcasecmp(type_str.c_str(), "fifo") == 0)
    return log_type::fifo;
  if (strcasecmp(type_str.c_str(), "omap") == 0)
    return log_type::omap;

  return static_cast<log_type>(0xff);
}

void dump_bi_entry(bufferlist& bl, BIIndexType index_type, Formatter *formatter)
{
  auto iter = bl.cbegin();
  switch (index_type) {
    case BIIndexType::Plain:
    case BIIndexType::Instance:
      {
        rgw_bucket_dir_entry entry;
        decode(entry, iter);
        encode_json("entry", entry, formatter);
      }
      break;
    case BIIndexType::OLH:
      {
        rgw_bucket_olh_entry entry;
        decode(entry, iter);
        encode_json("entry", entry, formatter);
      }
      break;
    default:
      ceph_abort();
      break;
  }
}

static void show_user_info(RGWUserInfo& info, Formatter *formatter)
{
  encode_json("user_info", info, formatter);
  formatter->flush(cout);
  cout << std::endl;
}

static void show_perm_policy(string perm_policy, Formatter* formatter)
{
  formatter->open_object_section("role");
  formatter->dump_string("Permission policy", perm_policy);
  formatter->close_section();
  formatter->flush(cout);
}

static void show_policy_names(std::vector<string> policy_names, Formatter* formatter)
{
  formatter->open_array_section("PolicyNames");
  for (const auto& it : policy_names) {
    formatter->dump_string("policyname", it);
  }
  formatter->close_section();
  formatter->flush(cout);
}

static void show_role_info(rgw::sal::RGWRole* role, Formatter* formatter)
{
  formatter->open_object_section("role");
  role->dump(formatter);
  formatter->close_section();
  formatter->flush(cout);
}

static void show_roles_info(vector<std::unique_ptr<rgw::sal::RGWRole>>& roles, Formatter* formatter)
{
  formatter->open_array_section("Roles");
  for (const auto& it : roles) {
    formatter->open_object_section("role");
    it->dump(formatter);
    formatter->close_section();
  }
  formatter->close_section();
  formatter->flush(cout);
}

static void show_reshard_status(
  const list<cls_rgw_bucket_instance_entry>& status, Formatter *formatter)
{
  formatter->open_array_section("status");
  for (const auto& entry : status) {
    formatter->open_object_section("entry");
    formatter->dump_string("reshard_status", to_string(entry.reshard_status));
    formatter->close_section();
  }
  formatter->close_section();
  formatter->flush(cout);
}

class StoreDestructor {
  rgw::sal::Store* store;
public:
  explicit StoreDestructor(rgw::sal::RadosStore* _s) : store(_s) {}
  ~StoreDestructor() {
    StoreManager::close_storage(store);
    rgw_http_client_cleanup();
  }
};

static int init_bucket(rgw::sal::User* user, const rgw_bucket& b,
                       std::unique_ptr<rgw::sal::Bucket>* bucket)
{
  return store->get_bucket(dpp(), nullptr, b, bucket, null_yield);
}

static int init_bucket(rgw::sal::User* user,
		       const string& tenant_name,
		       const string& bucket_name,
		       const string& bucket_id,
                       std::unique_ptr<rgw::sal::Bucket>* bucket)
{
  rgw_bucket b{tenant_name, bucket_name, bucket_id};
  return init_bucket(user, b, bucket);
}

static int read_input(const string& infile, bufferlist& bl)
{
  int fd = 0;
  if (infile.size()) {
    fd = open(infile.c_str(), O_RDONLY);
    if (fd < 0) {
      int err = -errno;
      cerr << "error reading input file " << infile << std::endl;
      return err;
    }
  }

#define READ_CHUNK 8196
  int r;
  int err;

  do {
    char buf[READ_CHUNK];

    r = safe_read(fd, buf, READ_CHUNK);
    if (r < 0) {
      err = -errno;
      cerr << "error while reading input" << std::endl;
      goto out;
    }
    bl.append(buf, r);
  } while (r > 0);
  err = 0;

 out:
  if (infile.size()) {
    close(fd);
  }
  return err;
}

template <class T>
static int read_decode_json(const string& infile, T& t)
{
  bufferlist bl;
  int ret = read_input(infile, bl);
  if (ret < 0) {
    cerr << "ERROR: failed to read input: " << cpp_strerror(-ret) << std::endl;
    return ret;
  }
  JSONParser p;
  if (!p.parse(bl.c_str(), bl.length())) {
    cout << "failed to parse JSON" << std::endl;
    return -EINVAL;
  }

  try {
    decode_json_obj(t, &p);
  } catch (const JSONDecoder::err& e) {
    cout << "failed to decode JSON input: " << e.what() << std::endl;
    return -EINVAL;
  }
  return 0;
}

template <class T, class K>
static int read_decode_json(const string& infile, T& t, K *k)
{
  bufferlist bl;
  int ret = read_input(infile, bl);
  if (ret < 0) {
    cerr << "ERROR: failed to read input: " << cpp_strerror(-ret) << std::endl;
    return ret;
  }
  JSONParser p;
  if (!p.parse(bl.c_str(), bl.length())) {
    cout << "failed to parse JSON" << std::endl;
    return -EINVAL;
  }

  try {
    t.decode_json(&p, k);
  } catch (const JSONDecoder::err& e) {
    cout << "failed to decode JSON input: " << e.what() << std::endl;
    return -EINVAL;
  }
  return 0;
}

template <class T>
static bool decode_dump(const char *field_name, bufferlist& bl, Formatter *f)
{
  T t;

  auto iter = bl.cbegin();

  try {
    decode(t, iter);
  } catch (buffer::error& err) {
    return false;
  }

  encode_json(field_name, t, f);

  return true;
}

static bool dump_string(const char *field_name, bufferlist& bl, Formatter *f)
{
  string val = bl.to_str();
  f->dump_string(field_name, val.c_str() /* hide encoded null termination chars */);

  return true;
}

bool set_ratelimit_info(RGWRateLimitInfo& ratelimit, OPT opt_cmd, int64_t max_read_ops, int64_t max_write_ops,
                    int64_t max_read_bytes, int64_t max_write_bytes,
                    bool have_max_read_ops, bool have_max_write_ops,
                    bool have_max_read_bytes, bool have_max_write_bytes)
{
  bool ratelimit_configured = true;
  switch (opt_cmd) {
    case OPT::RATELIMIT_ENABLE:
    case OPT::GLOBAL_RATELIMIT_ENABLE:
      ratelimit.enabled = true;
      break;

    case OPT::RATELIMIT_SET:
    case OPT::GLOBAL_RATELIMIT_SET:
      ratelimit_configured = false;
      if (have_max_read_ops) {
        if (max_read_ops >= 0) {
          ratelimit.max_read_ops = max_read_ops;
          ratelimit_configured = true;
        }
      }
      if (have_max_write_ops) {
        if (max_write_ops >= 0) {
          ratelimit.max_write_ops = max_write_ops;
          ratelimit_configured = true;
        }
      }
      if (have_max_read_bytes) {
        if (max_read_bytes >= 0) {
          ratelimit.max_read_bytes = max_read_bytes;
          ratelimit_configured = true;
        }
      }
      if (have_max_write_bytes) {
        if (max_write_bytes >= 0) {
          ratelimit.max_write_bytes = max_write_bytes;
          ratelimit_configured = true;
        }
      }
      break;
    case OPT::RATELIMIT_DISABLE:
    case OPT::GLOBAL_RATELIMIT_DISABLE:
      ratelimit.enabled = false;
      break;
    default:
      break;
  }
  return ratelimit_configured;
}

void set_quota_info(RGWQuotaInfo& quota, OPT opt_cmd, int64_t max_size, int64_t max_objects,
                    bool have_max_size, bool have_max_objects)
{
  switch (opt_cmd) {
    case OPT::QUOTA_ENABLE:
    case OPT::GLOBAL_QUOTA_ENABLE:
      quota.enabled = true;

      // falling through on purpose

    case OPT::QUOTA_SET:
    case OPT::GLOBAL_QUOTA_SET:
      if (have_max_objects) {
        if (max_objects < 0) {
          quota.max_objects = -1;
        } else {
          quota.max_objects = max_objects;
        }
      }
      if (have_max_size) {
        if (max_size < 0) {
          quota.max_size = -1;
        } else {
          quota.max_size = rgw_rounded_kb(max_size) * 1024;
        }
      }
      break;
    case OPT::QUOTA_DISABLE:
    case OPT::GLOBAL_QUOTA_DISABLE:
      quota.enabled = false;
      break;
    default:
      break;
  }
}

int set_bucket_quota(rgw::sal::Store* store, OPT opt_cmd,
                     const string& tenant_name, const string& bucket_name,
                     int64_t max_size, int64_t max_objects,
                     bool have_max_size, bool have_max_objects)
{
  std::unique_ptr<rgw::sal::Bucket> bucket;
  int r = store->get_bucket(dpp(), nullptr, tenant_name, bucket_name, &bucket, null_yield);
  if (r < 0) {
    cerr << "could not get bucket info for bucket=" << bucket_name << ": " << cpp_strerror(-r) << std::endl;
    return -r;
  }

  set_quota_info(bucket->get_info().quota, opt_cmd, max_size, max_objects, have_max_size, have_max_objects);

  r = bucket->put_info(dpp(), false, real_time());
  if (r < 0) {
    cerr << "ERROR: failed writing bucket instance info: " << cpp_strerror(-r) << std::endl;
    return -r;
  }
  return 0;
}

int set_bucket_ratelimit(rgw::sal::Store* store, OPT opt_cmd,
                     const string& tenant_name, const string& bucket_name,
                     int64_t max_read_ops, int64_t max_write_ops,
                     int64_t max_read_bytes, int64_t max_write_bytes,
                     bool have_max_read_ops, bool have_max_write_ops,
                     bool have_max_read_bytes, bool have_max_write_bytes)
{
  std::unique_ptr<rgw::sal::Bucket> bucket;
  int r = store->get_bucket(dpp(), nullptr, tenant_name, bucket_name, &bucket, null_yield);
  if (r < 0) {
    cerr << "could not get bucket info for bucket=" << bucket_name << ": " << cpp_strerror(-r) << std::endl;
    return -r;
  }
  RGWRateLimitInfo ratelimit_info;
  auto iter = bucket->get_attrs().find(RGW_ATTR_RATELIMIT);
  if(iter != bucket->get_attrs().end()) {
    try {
      bufferlist& bl = iter->second;
      auto biter = bl.cbegin();
      decode(ratelimit_info, biter);
    } catch (buffer::error& err) {
      ldpp_dout(dpp(), 0) << "ERROR: failed to decode rate limit" << dendl;
      return -EIO;
    }
  }
  bool ratelimit_configured = set_ratelimit_info(ratelimit_info, opt_cmd, max_read_ops, max_write_ops,
                         max_read_bytes, max_write_bytes,
                         have_max_read_ops, have_max_write_ops,
                         have_max_read_bytes, have_max_write_bytes);
  if (!ratelimit_configured) {
    ldpp_dout(dpp(), 0) << "ERROR: no rate limit values have been specified" << dendl;
    return -EINVAL;
  }
  bufferlist bl;
  ratelimit_info.encode(bl);
  rgw::sal::Attrs attr;
  attr[RGW_ATTR_RATELIMIT] = bl;
  r = bucket->merge_and_store_attrs(dpp(), attr, null_yield);
  if (r < 0) {
    cerr << "ERROR: failed writing bucket instance info: " << cpp_strerror(-r) << std::endl;
    return -r;
  }
  return 0;
}

int set_user_ratelimit(OPT opt_cmd, std::unique_ptr<rgw::sal::User>& user,
                     int64_t max_read_ops, int64_t max_write_ops,
                     int64_t max_read_bytes, int64_t max_write_bytes,
                     bool have_max_read_ops, bool have_max_write_ops,
                     bool have_max_read_bytes, bool have_max_write_bytes)
{
  RGWRateLimitInfo ratelimit_info;
  user->load_user(dpp(), null_yield);
  auto iter = user->get_attrs().find(RGW_ATTR_RATELIMIT);
  if(iter != user->get_attrs().end()) {
    try {
      bufferlist& bl = iter->second;
      auto biter = bl.cbegin();
      decode(ratelimit_info, biter);
    } catch (buffer::error& err) {
      ldpp_dout(dpp(), 0) << "ERROR: failed to decode rate limit" << dendl;
      return -EIO;
    }
  }
  bool ratelimit_configured = set_ratelimit_info(ratelimit_info, opt_cmd, max_read_ops, max_write_ops,
                         max_read_bytes, max_write_bytes,
                         have_max_read_ops, have_max_write_ops,
                         have_max_read_bytes, have_max_write_bytes);
  if (!ratelimit_configured) {
    ldpp_dout(dpp(), 0) << "ERROR: no rate limit values have been specified" << dendl;
    return -EINVAL;
  }
  bufferlist bl;
  ratelimit_info.encode(bl);
  rgw::sal::Attrs attr;
  attr[RGW_ATTR_RATELIMIT] = bl;
  int r = user->merge_and_store_attrs(dpp(), attr, null_yield);
  if (r < 0) {
    cerr << "ERROR: failed writing user instance info: " << cpp_strerror(-r) << std::endl;
    return -r;
  }
  return 0;
}

int show_user_ratelimit(std::unique_ptr<rgw::sal::User>& user, Formatter *formatter)
{
  RGWRateLimitInfo ratelimit_info;
  user->load_user(dpp(), null_yield);
  auto iter = user->get_attrs().find(RGW_ATTR_RATELIMIT);
  if(iter != user->get_attrs().end()) {
    try {
      bufferlist& bl = iter->second;
      auto biter = bl.cbegin();
      decode(ratelimit_info, biter);
    } catch (buffer::error& err) {
      ldpp_dout(dpp(), 0) << "ERROR: failed to decode rate limit" << dendl;
      return -EIO;
    }
  }
  formatter->open_object_section("user_ratelimit");
  encode_json("user_ratelimit", ratelimit_info, formatter);
  formatter->close_section();
  formatter->flush(cout);
  cout << std::endl;
  return 0;
}

int show_bucket_ratelimit(rgw::sal::Store* store, const string& tenant_name,
                          const string& bucket_name, Formatter *formatter)
{
  std::unique_ptr<rgw::sal::Bucket> bucket;
  int r = store->get_bucket(dpp(), nullptr, tenant_name, bucket_name, &bucket, null_yield);
  if (r < 0) {
    cerr << "could not get bucket info for bucket=" << bucket_name << ": " << cpp_strerror(-r) << std::endl;
    return -r;
  }
  RGWRateLimitInfo ratelimit_info;
  auto iter = bucket->get_attrs().find(RGW_ATTR_RATELIMIT);
  if (iter != bucket->get_attrs().end()) {
    try {
      bufferlist& bl = iter->second;
      auto biter = bl.cbegin();
      decode(ratelimit_info, biter);
    } catch (buffer::error& err) {
      ldpp_dout(dpp(), 0) << "ERROR: failed to decode rate limit" << dendl;
      return -EIO;
    }
  }
  formatter->open_object_section("bucket_ratelimit");
  encode_json("bucket_ratelimit", ratelimit_info, formatter);
  formatter->close_section();
  formatter->flush(cout);
  cout << std::endl;
  return 0;
}
int set_user_bucket_quota(OPT opt_cmd, RGWUser& user, RGWUserAdminOpState& op_state, int64_t max_size, int64_t max_objects,
                          bool have_max_size, bool have_max_objects)
{
  RGWUserInfo& user_info = op_state.get_user_info();

  set_quota_info(user_info.quota.bucket_quota, opt_cmd, max_size, max_objects, have_max_size, have_max_objects);

  op_state.set_bucket_quota(user_info.quota.bucket_quota);

  string err;
  int r = user.modify(dpp(), op_state, null_yield, &err);
  if (r < 0) {
    cerr << "ERROR: failed updating user info: " << cpp_strerror(-r) << ": " << err << std::endl;
    return -r;
  }
  return 0;
}

int set_user_quota(OPT opt_cmd, RGWUser& user, RGWUserAdminOpState& op_state, int64_t max_size, int64_t max_objects,
                   bool have_max_size, bool have_max_objects)
{
  RGWUserInfo& user_info = op_state.get_user_info();

  set_quota_info(user_info.quota.user_quota, opt_cmd, max_size, max_objects, have_max_size, have_max_objects);

  op_state.set_user_quota(user_info.quota.user_quota);

  string err;
  int r = user.modify(dpp(), op_state, null_yield, &err);
  if (r < 0) {
    cerr << "ERROR: failed updating user info: " << cpp_strerror(-r) << ": " << err << std::endl;
    return -r;
  }
  return 0;
}

int check_min_obj_stripe_size(rgw::sal::Store* store, rgw::sal::Object* obj, uint64_t min_stripe_size, bool *need_rewrite)
{
  int ret = obj->get_obj_attrs(null_yield, dpp());
  if (ret < 0) {
    ldpp_dout(dpp(), -1) << "ERROR: failed to stat object, returned error: " << cpp_strerror(-ret) << dendl;
    return ret;
  }

  map<string, bufferlist>::iterator iter;
  iter = obj->get_attrs().find(RGW_ATTR_MANIFEST);
  if (iter == obj->get_attrs().end()) {
    *need_rewrite = (obj->get_obj_size() >= min_stripe_size);
    return 0;
  }

  RGWObjManifest manifest;

  try {
    bufferlist& bl = iter->second;
    auto biter = bl.cbegin();
    decode(manifest, biter);
  } catch (buffer::error& err) {
    ldpp_dout(dpp(), 0) << "ERROR: failed to decode manifest" << dendl;
    return -EIO;
  }

  map<uint64_t, RGWObjManifestPart>& objs = manifest.get_explicit_objs();
  map<uint64_t, RGWObjManifestPart>::iterator oiter;
  for (oiter = objs.begin(); oiter != objs.end(); ++oiter) {
    RGWObjManifestPart& part = oiter->second;

    if (part.size >= min_stripe_size) {
      *need_rewrite = true;
      return 0;
    }
  }
  *need_rewrite = false;

  return 0;
}


int check_obj_locator_underscore(rgw::sal::Object* obj, bool fix, bool remove_bad, Formatter *f) {
  f->open_object_section("object");
  f->open_object_section("key");
  f->dump_string("type", "head");
  f->dump_string("name", obj->get_name());
  f->dump_string("instance", obj->get_instance());
  f->close_section();

  string oid;
  string locator;

  get_obj_bucket_and_oid_loc(obj->get_obj(), oid, locator);

  f->dump_string("oid", oid);
  f->dump_string("locator", locator);

  std::unique_ptr<rgw::sal::Object::ReadOp> read_op = obj->get_read_op();

  int ret = read_op->prepare(null_yield, dpp());
  bool needs_fixing = (ret == -ENOENT);

  f->dump_bool("needs_fixing", needs_fixing);

  string status = (needs_fixing ? "needs_fixing" : "ok");

  if ((needs_fixing || remove_bad) && fix) {
    ret = static_cast<rgw::sal::RadosStore*>(store)->getRados()->fix_head_obj_locator(dpp(), obj->get_bucket()->get_info(), needs_fixing, remove_bad, obj->get_key());
    if (ret < 0) {
      cerr << "ERROR: fix_head_object_locator() returned ret=" << ret << std::endl;
      goto done;
    }
    status = "fixed";
  }

done:
  f->dump_string("status", status);

  f->close_section();

  return 0;
}

int check_obj_tail_locator_underscore(RGWBucketInfo& bucket_info, rgw_obj_key& key, bool fix, Formatter *f) {
  f->open_object_section("object");
  f->open_object_section("key");
  f->dump_string("type", "tail");
  f->dump_string("name", key.name);
  f->dump_string("instance", key.instance);
  f->close_section();

  bool needs_fixing;
  string status;

  int ret = static_cast<rgw::sal::RadosStore*>(store)->getRados()->fix_tail_obj_locator(dpp(), bucket_info, key, fix, &needs_fixing, null_yield);
  if (ret < 0) {
    cerr << "ERROR: fix_tail_object_locator_underscore() returned ret=" << ret << std::endl;
    status = "failed";
  } else {
    status = (needs_fixing && !fix ? "needs_fixing" : "ok");
  }

  f->dump_bool("needs_fixing", needs_fixing);
  f->dump_string("status", status);

  f->close_section();

  return 0;
}

int do_check_object_locator(const string& tenant_name, const string& bucket_name,
                            bool fix, bool remove_bad, Formatter *f)
{
  if (remove_bad && !fix) {
    cerr << "ERROR: can't have remove_bad specified without fix" << std::endl;
    return -EINVAL;
  }

  std::unique_ptr<rgw::sal::Bucket> bucket;
  string bucket_id;

  f->open_object_section("bucket");
  f->dump_string("bucket", bucket_name);
  int ret = init_bucket(nullptr, tenant_name, bucket_name, bucket_id, &bucket);
  if (ret < 0) {
    cerr << "ERROR: could not init bucket: " << cpp_strerror(-ret) << std::endl;
    return ret;
  }
  int count = 0;

  int max_entries = 1000;

  string prefix;
  string delim;
  string marker;
  vector<rgw_bucket_dir_entry> result;
  string ns;

  rgw::sal::Bucket::ListParams params;
  rgw::sal::Bucket::ListResults results;

  params.prefix = prefix;
  params.delim = delim;
  params.marker = rgw_obj_key(marker);
  params.ns = ns;
  params.enforce_ns = true;
  params.list_versions = true;

  f->open_array_section("check_objects");
  do {
    ret = bucket->list(dpp(), params, max_entries - count, results, null_yield);
    if (ret < 0) {
      cerr << "ERROR: store->list_objects(): " << cpp_strerror(-ret) << std::endl;
      return -ret;
    }

    count += results.objs.size();

    for (vector<rgw_bucket_dir_entry>::iterator iter = results.objs.begin(); iter != results.objs.end(); ++iter) {
      std::unique_ptr<rgw::sal::Object> obj = bucket->get_object(iter->key);

      if (obj->get_name()[0] == '_') {
        ret = check_obj_locator_underscore(obj.get(), fix, remove_bad, f);

	if (ret >= 0) {
          ret = check_obj_tail_locator_underscore(bucket->get_info(), obj->get_key(), fix, f);
          if (ret < 0) {
              cerr << "ERROR: check_obj_tail_locator_underscore(): " << cpp_strerror(-ret) << std::endl;
              return -ret;
          }
	}
      }
    }
    f->flush(cout);
  } while (results.is_truncated && count < max_entries);
  f->close_section();
  f->close_section();

  f->flush(cout);

  return 0;
}

/// search for a matching zone/zonegroup id and return a connection if found
static boost::optional<RGWRESTConn> get_remote_conn(rgw::sal::RadosStore* store,
                                                    const RGWZoneGroup& zonegroup,
                                                    const std::string& remote)
{
  boost::optional<RGWRESTConn> conn;
  if (remote == zonegroup.get_id()) {
    conn.emplace(store->ctx(), store, remote, zonegroup.endpoints, zonegroup.api_name);
  } else {
    for (const auto& z : zonegroup.zones) {
      const auto& zone = z.second;
      if (remote == zone.id) {
        conn.emplace(store->ctx(), store, remote, zone.endpoints, zonegroup.api_name);
        break;
      }
    }
  }
  return conn;
}

/// search each zonegroup for a connection
static boost::optional<RGWRESTConn> get_remote_conn(rgw::sal::RadosStore* store,
                                                    const RGWPeriodMap& period_map,
                                                    const std::string& remote)
{
  boost::optional<RGWRESTConn> conn;
  for (const auto& zg : period_map.zonegroups) {
    conn = get_remote_conn(store, zg.second, remote);
    if (conn) {
      break;
    }
  }
  return conn;
}

// we expect a very small response
static constexpr size_t MAX_REST_RESPONSE = 128 * 1024;

static int send_to_remote_gateway(RGWRESTConn* conn, req_info& info,
                                  bufferlist& in_data, JSONParser& parser)
{
  if (!conn) {
    return -EINVAL;
  }

  ceph::bufferlist response;
  rgw_user user;
  int ret = conn->forward(dpp(), user, info, nullptr, MAX_REST_RESPONSE, &in_data, &response, null_yield);

  int parse_ret = parser.parse(response.c_str(), response.length());
  if (parse_ret < 0) {
    cerr << "failed to parse response" << std::endl;
    return parse_ret;
  }
  return ret;
}

static int send_to_url(const string& url,
                       std::optional<string> opt_region,
                       const string& access,
                       const string& secret, req_info& info,
                       bufferlist& in_data, JSONParser& parser)
{
  if (access.empty() || secret.empty()) {
    cerr << "An --access-key and --secret must be provided with --url." << std::endl;
    return -EINVAL;
  }
  RGWAccessKey key;
  key.id = access;
  key.key = secret;

  param_vec_t params;
  RGWRESTSimpleRequest req(g_ceph_context, info.method, url, NULL, &params, opt_region);

  bufferlist response;
  int ret = req.forward_request(dpp(), key, info, MAX_REST_RESPONSE, &in_data, &response, null_yield);

  int parse_ret = parser.parse(response.c_str(), response.length());
  if (parse_ret < 0) {
    cout << "failed to parse response" << std::endl;
    return parse_ret;
  }
  return ret;
}

static int send_to_remote_or_url(RGWRESTConn *conn, const string& url,
                                 std::optional<string> opt_region,
                                 const string& access, const string& secret,
                                 req_info& info, bufferlist& in_data,
                                 JSONParser& parser)
{
  if (url.empty()) {
    return send_to_remote_gateway(conn, info, in_data, parser);
  }
  return send_to_url(url, opt_region, access, secret, info, in_data, parser);
}

static int commit_period(RGWRealm& realm, RGWPeriod& period,
                         string remote, const string& url,
                         std::optional<string> opt_region,
                         const string& access, const string& secret,
                         bool force)
{
  auto& master_zone = period.get_master_zone();
  if (master_zone.empty()) {
    cerr << "cannot commit period: period does not have a master zone of a master zonegroup" << std::endl;
    return -EINVAL;
  }
  // are we the period's master zone?
  if (store->get_zone()->get_id() == master_zone) {
    // read the current period
    RGWPeriod current_period;
    int ret = current_period.init(dpp(), g_ceph_context,
				  static_cast<rgw::sal::RadosStore*>(store)->svc()->sysobj, realm.get_id(),
				  null_yield);
    if (ret < 0) {
      cerr << "Error initializing current period: "
          << cpp_strerror(-ret) << std::endl;
      return ret;
    }
    // the master zone can commit locally
    ret = period.commit(dpp(), store, realm, current_period, cerr, null_yield, force);
    if (ret < 0) {
      cerr << "failed to commit period: " << cpp_strerror(-ret) << std::endl;
    }
    return ret;
  }

  if (remote.empty() && url.empty()) {
    // use the new master zone's connection
    remote = master_zone.id;
    cerr << "Sending period to new master zone " << remote << std::endl;
  }
  boost::optional<RGWRESTConn> conn;
  RGWRESTConn *remote_conn = nullptr;
  if (!remote.empty()) {
    conn = get_remote_conn(static_cast<rgw::sal::RadosStore*>(store), period.get_map(), remote);
    if (!conn) {
      cerr << "failed to find a zone or zonegroup for remote "
          << remote << std::endl;
      return -ENOENT;
    }
    remote_conn = &*conn;
  }

  // push period to the master with an empty period id
  period.set_id(string());

  RGWEnv env;
  req_info info(g_ceph_context, &env);
  info.method = "POST";
  info.request_uri = "/admin/realm/period";

  // json format into a bufferlist
  JSONFormatter jf(false);
  encode_json("period", period, &jf);
  bufferlist bl;
  jf.flush(bl);

  JSONParser p;
  int ret = send_to_remote_or_url(remote_conn, url, opt_region, access, secret, info, bl, p);
  if (ret < 0) {
    cerr << "request failed: " << cpp_strerror(-ret) << std::endl;

    // did we parse an error message?
    auto message = p.find_obj("Message");
    if (message) {
      cerr << "Reason: " << message->get_data() << std::endl;
    }
    return ret;
  }

  // decode the response and store it back
  try {
    decode_json_obj(period, &p);
  } catch (const JSONDecoder::err& e) {
    cout << "failed to decode JSON input: " << e.what() << std::endl;
    return -EINVAL;
  }
  if (period.get_id().empty()) {
    cerr << "Period commit got back an empty period id" << std::endl;
    return -EINVAL;
  }
  // the master zone gave us back the period that it committed, so it's
  // safe to save it as our latest epoch
  ret = period.store_info(dpp(), false, null_yield);
  if (ret < 0) {
    cerr << "Error storing committed period " << period.get_id() << ": "
        << cpp_strerror(ret) << std::endl;
    return ret;
  }
  ret = period.set_latest_epoch(dpp(), null_yield, period.get_epoch());
  if (ret < 0) {
    cerr << "Error updating period epoch: " << cpp_strerror(ret) << std::endl;
    return ret;
  }
  ret = period.reflect(dpp(), null_yield);
  if (ret < 0) {
    cerr << "Error updating local objects: " << cpp_strerror(ret) << std::endl;
    return ret;
  }
  realm.notify_new_period(dpp(), period, null_yield);
  return ret;
}

static int update_period(const string& realm_id, const string& realm_name,
                         const string& period_id, const string& period_epoch,
                         bool commit, const string& remote, const string& url,
                         std::optional<string> opt_region,
                         const string& access, const string& secret,
                         Formatter *formatter, bool force)
{
  RGWRealm realm(realm_id, realm_name);
  int ret = realm.init(dpp(), g_ceph_context, static_cast<rgw::sal::RadosStore*>(store)->svc()->sysobj, null_yield);
  if (ret < 0 ) {
    cerr << "Error initializing realm " << cpp_strerror(-ret) << std::endl;
    return ret;
  }
  epoch_t epoch = 0;
  if (!period_epoch.empty()) {
    epoch = atoi(period_epoch.c_str());
  }
  RGWPeriod period(period_id, epoch);
  ret = period.init(dpp(), g_ceph_context, static_cast<rgw::sal::RadosStore*>(store)->svc()->sysobj, realm.get_id(), null_yield);
  if (ret < 0) {
    cerr << "period init failed: " << cpp_strerror(-ret) << std::endl;
    return ret;
  }
  period.fork();
  ret = period.update(dpp(), null_yield);
  if(ret < 0) {
    // Dropping the error message here, as both the ret codes were handled in
    // period.update()
    return ret;
  }
  ret = period.store_info(dpp(), false, null_yield);
  if (ret < 0) {
    cerr << "failed to store period: " << cpp_strerror(-ret) << std::endl;
    return ret;
  }
  if (commit) {
    ret = commit_period(realm, period, remote, url, opt_region, access, secret, force);
    if (ret < 0) {
      cerr << "failed to commit period: " << cpp_strerror(-ret) << std::endl;
      return ret;
    }
  }
  encode_json("period", period, formatter);
  formatter->flush(cout);
  return 0;
}

static int init_bucket_for_sync(rgw::sal::User* user,
				const string& tenant, const string& bucket_name,
                                const string& bucket_id,
				std::unique_ptr<rgw::sal::Bucket>* bucket)
{
  int ret = init_bucket(user, tenant, bucket_name, bucket_id, bucket);
  if (ret < 0) {
    cerr << "ERROR: could not init bucket: " << cpp_strerror(-ret) << std::endl;
    return ret;
  }

  return 0;
}

static int do_period_pull(RGWRESTConn *remote_conn, const string& url,
                          std::optional<string> opt_region,
                          const string& access_key, const string& secret_key,
                          const string& realm_id, const string& realm_name,
                          const string& period_id, const string& period_epoch,
                          RGWPeriod *period)
{
  RGWEnv env;
  req_info info(g_ceph_context, &env);
  info.method = "GET";
  info.request_uri = "/admin/realm/period";

  map<string, string> &params = info.args.get_params();
  if (!realm_id.empty())
    params["realm_id"] = realm_id;
  if (!realm_name.empty())
    params["realm_name"] = realm_name;
  if (!period_id.empty())
    params["period_id"] = period_id;
  if (!period_epoch.empty())
    params["epoch"] = period_epoch;

  bufferlist bl;
  JSONParser p;
  int ret = send_to_remote_or_url(remote_conn, url, opt_region, access_key, secret_key,
                                  info, bl, p);
  if (ret < 0) {
    cerr << "request failed: " << cpp_strerror(-ret) << std::endl;
    return ret;
  }
  ret = period->init(dpp(), g_ceph_context, static_cast<rgw::sal::RadosStore*>(store)->svc()->sysobj, null_yield, false);
  if (ret < 0) {
    cerr << "faile to init period " << cpp_strerror(-ret) << std::endl;
    return ret;
  }
  try {
    decode_json_obj(*period, &p);
  } catch (const JSONDecoder::err& e) {
    cout << "failed to decode JSON input: " << e.what() << std::endl;
    return -EINVAL;
  }
  ret = period->store_info(dpp(), false, null_yield);
  if (ret < 0) {
    cerr << "Error storing period " << period->get_id() << ": " << cpp_strerror(ret) << std::endl;
  }
  // store latest epoch (ignore errors)
  period->update_latest_epoch(dpp(), period->get_epoch(), null_yield);
  return 0;
}

static int read_current_period_id(rgw::sal::RadosStore* store, const std::string& realm_id,
                                  const std::string& realm_name,
                                  std::string* period_id)
{
  RGWRealm realm(realm_id, realm_name);
  int ret = realm.init(dpp(), g_ceph_context, store->svc()->sysobj, null_yield);
  if (ret < 0) {
    std::cerr << "failed to read realm: " << cpp_strerror(-ret) << std::endl;
    return ret;
  }
  *period_id = realm.get_current_period();
  return 0;
}

void flush_ss(stringstream& ss, list<string>& l)
{
  if (!ss.str().empty()) {
    l.push_back(ss.str());
  }
  ss.str("");
}

stringstream& push_ss(stringstream& ss, list<string>& l, int tab = 0)
{
  flush_ss(ss, l);
  if (tab > 0) {
    ss << setw(tab) << "" << setw(1);
  }
  return ss;
}

static void get_md_sync_status(list<string>& status)
{
  RGWMetaSyncStatusManager sync(static_cast<rgw::sal::RadosStore*>(store), static_cast<rgw::sal::RadosStore*>(store)->svc()->rados->get_async_processor());

  int ret = sync.init(dpp());
  if (ret < 0) {
    status.push_back(string("failed to retrieve sync info: sync.init() failed: ") + cpp_strerror(-ret));
    return;
  }

  rgw_meta_sync_status sync_status;
  ret = sync.read_sync_status(dpp(), &sync_status);
  if (ret < 0) {
    status.push_back(string("failed to read sync status: ") + cpp_strerror(-ret));
    return;
  }

  string status_str;
  switch (sync_status.sync_info.state) {
    case rgw_meta_sync_info::StateInit:
      status_str = "init";
      break;
    case rgw_meta_sync_info::StateBuildingFullSyncMaps:
      status_str = "preparing for full sync";
      break;
    case rgw_meta_sync_info::StateSync:
      status_str = "syncing";
      break;
    default:
      status_str = "unknown";
  }

  status.push_back(status_str);

  uint64_t full_total = 0;
  uint64_t full_complete = 0;

  int num_full = 0;
  int num_inc = 0;
  int total_shards = 0;
  set<int> shards_behind_set;

  for (auto marker_iter : sync_status.sync_markers) {
    full_total += marker_iter.second.total_entries;
    total_shards++;
    if (marker_iter.second.state == rgw_meta_sync_marker::SyncState::FullSync) {
      num_full++;
      full_complete += marker_iter.second.pos;
      int shard_id = marker_iter.first;
      shards_behind_set.insert(shard_id);
    } else {
      full_complete += marker_iter.second.total_entries;
    }
    if (marker_iter.second.state == rgw_meta_sync_marker::SyncState::IncrementalSync) {
      num_inc++;
    }
  }

  stringstream ss;
  push_ss(ss, status) << "full sync: " << num_full << "/" << total_shards << " shards";

  if (num_full > 0) {
    push_ss(ss, status) << "full sync: " << full_total - full_complete << " entries to sync";
  }

  push_ss(ss, status) << "incremental sync: " << num_inc << "/" << total_shards << " shards";

  map<int, RGWMetadataLogInfo> master_shards_info;
  string master_period = static_cast<rgw::sal::RadosStore*>(store)->svc()->zone->get_current_period_id();

  ret = sync.read_master_log_shards_info(dpp(), master_period, &master_shards_info);
  if (ret < 0) {
    status.push_back(string("failed to fetch master sync status: ") + cpp_strerror(-ret));
    return;
  }

  map<int, string> shards_behind;
  if (sync_status.sync_info.period != master_period) {
    status.push_back(string("master is on a different period: master_period=" +
                            master_period + " local_period=" + sync_status.sync_info.period));
  } else {
    for (auto local_iter : sync_status.sync_markers) {
      int shard_id = local_iter.first;
      auto iter = master_shards_info.find(shard_id);

      if (iter == master_shards_info.end()) {
        /* huh? */
        derr << "ERROR: could not find remote sync shard status for shard_id=" << shard_id << dendl;
        continue;
      }
      auto master_marker = iter->second.marker;
      if (local_iter.second.state == rgw_meta_sync_marker::SyncState::IncrementalSync &&
          master_marker > local_iter.second.marker) {
        shards_behind[shard_id] = local_iter.second.marker;
        shards_behind_set.insert(shard_id);
      }
    }
  }

  // fetch remote log entries to determine the oldest change
  std::optional<std::pair<int, ceph::real_time>> oldest;
  if (!shards_behind.empty()) {
    map<int, rgw_mdlog_shard_data> master_pos;
    ret = sync.read_master_log_shards_next(dpp(), sync_status.sync_info.period, shards_behind, &master_pos);
    if (ret < 0) {
      derr << "ERROR: failed to fetch master next positions (" << cpp_strerror(-ret) << ")" << dendl;
    } else {
      for (auto iter : master_pos) {
        rgw_mdlog_shard_data& shard_data = iter.second;

        if (shard_data.entries.empty()) {
          // there aren't any entries in this shard, so we're not really behind
          shards_behind.erase(iter.first);
          shards_behind_set.erase(iter.first);
        } else {
          rgw_mdlog_entry& entry = shard_data.entries.front();
          if (!oldest) {
            oldest.emplace(iter.first, entry.timestamp);
          } else if (!ceph::real_clock::is_zero(entry.timestamp) && entry.timestamp < oldest->second) {
            oldest.emplace(iter.first, entry.timestamp);
          }
        }
      }
    }
  }

  int total_behind = shards_behind.size() + (sync_status.sync_info.num_shards - num_inc);
  if (total_behind == 0) {
    push_ss(ss, status) << "metadata is caught up with master";
  } else {
    push_ss(ss, status) << "metadata is behind on " << total_behind << " shards";
    push_ss(ss, status) << "behind shards: " << "[" << shards_behind_set << "]";
    if (oldest) {
      push_ss(ss, status) << "oldest incremental change not applied: "
          << oldest->second << " [" << oldest->first << ']';
    }
  }

  flush_ss(ss, status);
}

static void get_data_sync_status(const rgw_zone_id& source_zone, list<string>& status, int tab)
{
  stringstream ss;

  RGWZone *sz;

  if (!static_cast<rgw::sal::RadosStore*>(store)->svc()->zone->find_zone(source_zone, &sz)) {
    push_ss(ss, status, tab) << string("zone not found");
    flush_ss(ss, status);
    return;
  }

  if (!static_cast<rgw::sal::RadosStore*>(store)->svc()->zone->zone_syncs_from(static_cast<rgw::sal::RadosStore*>(store)->svc()->zone->get_zone(), *sz)) {
    push_ss(ss, status, tab) << string("not syncing from zone");
    flush_ss(ss, status);
    return;
  }
  RGWDataSyncStatusManager sync(static_cast<rgw::sal::RadosStore*>(store), static_cast<rgw::sal::RadosStore*>(store)->svc()->rados->get_async_processor(), source_zone, nullptr);

  int ret = sync.init(dpp());
  if (ret < 0) {
    push_ss(ss, status, tab) << string("failed to retrieve sync info: ") + cpp_strerror(-ret);
    flush_ss(ss, status);
    return;
  }

  rgw_data_sync_status sync_status;
  ret = sync.read_sync_status(dpp(), &sync_status);
  if (ret < 0 && ret != -ENOENT) {
    push_ss(ss, status, tab) << string("failed read sync status: ") + cpp_strerror(-ret);
    return;
  }

  set<int> recovering_shards;
  ret = sync.read_recovering_shards(dpp(), sync_status.sync_info.num_shards, recovering_shards);
  if (ret < 0 && ret != ENOENT) {
    push_ss(ss, status, tab) << string("failed read recovering shards: ") + cpp_strerror(-ret);
    return;
  }

  string status_str;
  switch (sync_status.sync_info.state) {
    case rgw_data_sync_info::StateInit:
      status_str = "init";
      break;
    case rgw_data_sync_info::StateBuildingFullSyncMaps:
      status_str = "preparing for full sync";
      break;
    case rgw_data_sync_info::StateSync:
      status_str = "syncing";
      break;
    default:
      status_str = "unknown";
  }

  push_ss(ss, status, tab) << status_str;

  uint64_t full_total = 0;
  uint64_t full_complete = 0;

  int num_full = 0;
  int num_inc = 0;
  int total_shards = 0;
  set<int> shards_behind_set;

  for (auto marker_iter : sync_status.sync_markers) {
    full_total += marker_iter.second.total_entries;
    total_shards++;
    if (marker_iter.second.state == rgw_data_sync_marker::SyncState::FullSync) {
      num_full++;
      full_complete += marker_iter.second.pos;
      int shard_id = marker_iter.first;
      shards_behind_set.insert(shard_id);
    } else {
      full_complete += marker_iter.second.total_entries;
    }
    if (marker_iter.second.state == rgw_data_sync_marker::SyncState::IncrementalSync) {
      num_inc++;
    }
  }

  push_ss(ss, status, tab) << "full sync: " << num_full << "/" << total_shards << " shards";

  if (num_full > 0) {
    push_ss(ss, status, tab) << "full sync: " << full_total - full_complete << " buckets to sync";
  }

  push_ss(ss, status, tab) << "incremental sync: " << num_inc << "/" << total_shards << " shards";

  map<int, RGWDataChangesLogInfo> source_shards_info;

  ret = sync.read_source_log_shards_info(dpp(), &source_shards_info);
  if (ret < 0) {
    push_ss(ss, status, tab) << string("failed to fetch source sync status: ") + cpp_strerror(-ret);
    return;
  }

  map<int, string> shards_behind;

  for (auto local_iter : sync_status.sync_markers) {
    int shard_id = local_iter.first;
    auto iter = source_shards_info.find(shard_id);

    if (iter == source_shards_info.end()) {
      /* huh? */
      derr << "ERROR: could not find remote sync shard status for shard_id=" << shard_id << dendl;
      continue;
    }
    auto master_marker = iter->second.marker;
    if (local_iter.second.state == rgw_data_sync_marker::SyncState::IncrementalSync &&
        master_marker > local_iter.second.marker) {
      shards_behind[shard_id] = local_iter.second.marker;
      shards_behind_set.insert(shard_id);
    }
  }

  int total_behind = shards_behind.size() + (sync_status.sync_info.num_shards - num_inc);
  int total_recovering = recovering_shards.size();
  if (total_behind == 0 && total_recovering == 0) {
    push_ss(ss, status, tab) << "data is caught up with source";
  } else if (total_behind > 0) {
    push_ss(ss, status, tab) << "data is behind on " << total_behind << " shards";

    push_ss(ss, status, tab) << "behind shards: " << "[" << shards_behind_set << "]" ;

    map<int, rgw_datalog_shard_data> master_pos;
    ret = sync.read_source_log_shards_next(dpp(), shards_behind, &master_pos);
    if (ret < 0) {
      derr << "ERROR: failed to fetch next positions (" << cpp_strerror(-ret) << ")" << dendl;
    } else {
      std::optional<std::pair<int, ceph::real_time>> oldest;

      for (auto iter : master_pos) {
        rgw_datalog_shard_data& shard_data = iter.second;

        if (!shard_data.entries.empty()) {
          rgw_datalog_entry& entry = shard_data.entries.front();
          if (!oldest) {
            oldest.emplace(iter.first, entry.timestamp);
          } else if (!ceph::real_clock::is_zero(entry.timestamp) && entry.timestamp < oldest->second) {
            oldest.emplace(iter.first, entry.timestamp);
          }
        }
      }

      if (oldest) {
        push_ss(ss, status, tab) << "oldest incremental change not applied: "
            << oldest->second << " [" << oldest->first << ']';
      }
    }
  }

  if (total_recovering > 0) {
    push_ss(ss, status, tab) << total_recovering << " shards are recovering";
    push_ss(ss, status, tab) << "recovering shards: " << "[" << recovering_shards << "]";
  }

  flush_ss(ss, status);
}

static void tab_dump(const string& header, int width, const list<string>& entries)
{
  string s = header;

  for (auto e : entries) {
    cout << std::setw(width) << s << std::setw(1) << " " << e << std::endl;
    s.clear();
  }
}

// return features that are supported but not enabled
static auto get_disabled_features(const rgw::zone_features::set& enabled) {
  auto features = rgw::zone_features::set{rgw::zone_features::supported.begin(),
                                          rgw::zone_features::supported.end()};
  for (const auto& feature : enabled) {
    features.erase(feature);
  }
  return features;
}


static void sync_status(Formatter *formatter)
{
  const rgw::sal::ZoneGroup& zonegroup = store->get_zone()->get_zonegroup();
  rgw::sal::Zone* zone = store->get_zone();

  int width = 15;

  cout << std::setw(width) << "realm" << std::setw(1) << " " << zone->get_realm_id() << " (" << zone->get_realm_name() << ")" << std::endl;
  cout << std::setw(width) << "zonegroup" << std::setw(1) << " " << zonegroup.get_id() << " (" << zonegroup.get_name() << ")" << std::endl;
  cout << std::setw(width) << "zone" << std::setw(1) << " " << zone->get_id() << " (" << zone->get_name() << ")" << std::endl;

  const auto& rzg =
    static_cast<const rgw::sal::RadosZoneGroup&>(zonegroup).get_group();

  cout << std::setw(width) << "zonegroup features enabled: " << rzg.enabled_features << std::endl;
  if (auto d = get_disabled_features(rzg.enabled_features); !d.empty()) {
    cout << std::setw(width) << "                   disabled: " << d << std::endl;
  }

  list<string> md_status;

  if (store->is_meta_master()) {
    md_status.push_back("no sync (zone is master)");
  } else {
    get_md_sync_status(md_status);
  }

  tab_dump("metadata sync", width, md_status);

  list<string> data_status;

  auto& zone_conn_map = static_cast<rgw::sal::RadosStore*>(store)->svc()->zone->get_zone_conn_map();

  for (auto iter : zone_conn_map) {
    const rgw_zone_id& source_id = iter.first;
    string source_str = "source: ";
    string s = source_str + source_id.id;
    RGWZone *sz;
    if (static_cast<rgw::sal::RadosStore*>(store)->svc()->zone->find_zone(source_id, &sz)) {
      s += string(" (") + sz->name + ")";
    }
    data_status.push_back(s);
    get_data_sync_status(source_id, data_status, source_str.size());
  }

  tab_dump("data sync", width, data_status);
}

struct indented {
  int w; // indent width
  std::string_view header;
  indented(int w, std::string_view header = "") : w(w), header(header) {}
};
std::ostream& operator<<(std::ostream& out, const indented& h) {
  return out << std::setw(h.w) << h.header << std::setw(1) << ' ';
}

static int bucket_source_sync_status(const DoutPrefixProvider *dpp, rgw::sal::RadosStore* store, const RGWZone& zone,
                                     const RGWZone& source, RGWRESTConn *conn,
                                     const RGWBucketInfo& bucket_info,
                                     rgw_sync_bucket_pipe pipe,
                                     int width, std::ostream& out)
{
  out << indented{width, "source zone"} << source.id << " (" << source.name << ")" << std::endl;

  // syncing from this zone?
  if (!zone.syncs_from(source.name)) {
    out << indented{width} << "does not sync from zone\n";
    return 0;
  }

  if (!pipe.source.bucket) {
    ldpp_dout(dpp, -1) << __func__ << "(): missing source bucket" << dendl;
    return -EINVAL;
  }

  std::unique_ptr<rgw::sal::Bucket> source_bucket;
  int r = init_bucket(nullptr, *pipe.source.bucket, &source_bucket);
  if (r < 0) {
    ldpp_dout(dpp, -1) << "failed to read source bucket info: " << cpp_strerror(r) << dendl;
    return r;
  }

  out << indented{width, "source bucket"} << source_bucket->get_key() << std::endl;
  pipe.source.bucket = source_bucket->get_key();

  pipe.dest.bucket = bucket_info.bucket;

  uint64_t gen = 0;
  std::vector<rgw_bucket_shard_sync_info> shard_status;

  // check for full sync status
  rgw_bucket_sync_status full_status;
  r = rgw_read_bucket_full_sync_status(dpp, store, pipe, &full_status, null_yield);
  if (r >= 0) {
    if (full_status.state == BucketSyncState::Init) {
      out << indented{width} << "init: bucket sync has not started\n";
      return 0;
    }
    if (full_status.state == BucketSyncState::Stopped) {
      out << indented{width} << "stopped: bucket sync is disabled\n";
      return 0;
    }
    if (full_status.state == BucketSyncState::Full) {
      out << indented{width} << "full sync: " << full_status.full.count << " objects completed\n";
      return 0;
    }
    gen = full_status.incremental_gen;
    shard_status.resize(full_status.shards_done_with_gen.size());
  } else if (r == -ENOENT) {
    // no full status, but there may be per-shard status from before upgrade
    const auto& logs = source_bucket->get_info().layout.logs;
    if (logs.empty()) {
      out << indented{width} << "init: bucket sync has not started\n";
      return 0;
    }
    const auto& log = logs.front();
    if (log.gen > 0) {
      // this isn't the backward-compatible case, so we just haven't started yet
      out << indented{width} << "init: bucket sync has not started\n";
      return 0;
    }
    if (log.layout.type != rgw::BucketLogType::InIndex) {
      ldpp_dout(dpp, -1) << "unrecognized log layout type " << log.layout.type << dendl;
      return -EINVAL;
    }
    // use shard count from our log gen=0
    shard_status.resize(rgw::num_shards(log.layout.in_index));
  } else {
    lderr(store->ctx()) << "failed to read bucket full sync status: " << cpp_strerror(r) << dendl;
    return r;
  }

  r = rgw_read_bucket_inc_sync_status(dpp, store, pipe, gen, &shard_status);
  if (r < 0) {
    lderr(store->ctx()) << "failed to read bucket incremental sync status: " << cpp_strerror(r) << dendl;
    return r;
  }

  const int total_shards = shard_status.size();

  out << indented{width} << "incremental sync on " << total_shards << " shards\n";

  rgw_bucket_index_marker_info remote_info;
  BucketIndexShardsManager remote_markers;
  r = rgw_read_remote_bilog_info(dpp, conn, source_bucket->get_key(),
                                 remote_info, remote_markers, null_yield);
  if (r < 0) {
    ldpp_dout(dpp, -1) << "failed to read remote log: " << cpp_strerror(r) << dendl;
    return r;
  }

  std::set<int> shards_behind;
  for (const auto& r : remote_markers.get()) {
    auto shard_id = r.first;
    if (r.second.empty()) {
      continue; // empty bucket index shard
    }
    if (shard_id >= total_shards) {
      // unexpected shard id. we don't have status for it, so we're behind
      shards_behind.insert(shard_id);
      continue;
    }
    auto& m = shard_status[shard_id];
    const auto pos = BucketIndexShardsManager::get_shard_marker(m.inc_marker.position);
    if (pos < r.second) {
      shards_behind.insert(shard_id);
    }
  }
  if (!shards_behind.empty()) {
    out << indented{width} << "bucket is behind on " << shards_behind.size() << " shards\n";
    out << indented{width} << "behind shards: [" << shards_behind << "]\n" ;
  } else {
    out << indented{width} << "bucket is caught up with source\n";
  }
  return 0;
}

void encode_json(const char *name, const RGWBucketSyncFlowManager::pipe_set& pset, Formatter *f)
{
  Formatter::ObjectSection top_section(*f, name);
  Formatter::ArraySection as(*f, "entries");

  for (auto& pipe_handler : pset) {
    Formatter::ObjectSection hs(*f, "handler");
    encode_json("source", pipe_handler.source, f);
    encode_json("dest", pipe_handler.dest, f);
  }
}

static std::vector<string> convert_bucket_set_to_str_vec(const std::set<rgw_bucket>& bs)
{
  std::vector<string> result;
  result.reserve(bs.size());
  for (auto& b : bs) {
    result.push_back(b.get_key());
  }
  return result;
}

static void get_hint_entities(const std::set<rgw_zone_id>& zones, const std::set<rgw_bucket>& buckets,
			      std::set<rgw_sync_bucket_entity> *hint_entities)
{
  for (auto& zone_id : zones) {
    for (auto& b : buckets) {
      std::unique_ptr<rgw::sal::Bucket> hint_bucket;
      int ret = init_bucket(nullptr, b, &hint_bucket);
      if (ret < 0) {
	ldpp_dout(dpp(), 20) << "could not init bucket info for hint bucket=" << b << " ... skipping" << dendl;
	continue;
      }

      hint_entities->insert(rgw_sync_bucket_entity(zone_id, hint_bucket->get_key()));
    }
  }
}

static rgw_zone_id resolve_zone_id(const string& s)
{
  rgw_zone_id result;

  RGWZone *zone;
  if (static_cast<rgw::sal::RadosStore*>(store)->svc()->zone->find_zone(s, &zone)) {
    return rgw_zone_id(s);
  }
  if (static_cast<rgw::sal::RadosStore*>(store)->svc()->zone->find_zone_id_by_name(s, &result)) {
    return result;
  }
  return rgw_zone_id(s);
}

rgw_zone_id validate_zone_id(const rgw_zone_id& zone_id)
{
  return resolve_zone_id(zone_id.id);
}

static int sync_info(std::optional<rgw_zone_id> opt_target_zone, std::optional<rgw_bucket> opt_bucket, Formatter *formatter)
{
  rgw_zone_id zone_id = opt_target_zone.value_or(store->get_zone()->get_id());

  auto zone_policy_handler = static_cast<rgw::sal::RadosStore*>(store)->svc()->zone->get_sync_policy_handler(zone_id);

  RGWBucketSyncPolicyHandlerRef bucket_handler;

  std::optional<rgw_bucket> eff_bucket = opt_bucket;

  auto handler = zone_policy_handler;

  if (eff_bucket) {
    std::unique_ptr<rgw::sal::Bucket> bucket;

    int ret = init_bucket(nullptr, *eff_bucket, &bucket);
    if (ret < 0 && ret != -ENOENT) {
      cerr << "ERROR: init_bucket failed: " << cpp_strerror(-ret) << std::endl;
      return ret;
    }

    if (ret >= 0) {
      rgw::sal::Attrs attrs = bucket->get_attrs();
      bucket_handler.reset(handler->alloc_child(bucket->get_info(), std::move(attrs)));
    } else {
      cerr << "WARNING: bucket not found, simulating result" << std::endl;
      bucket_handler.reset(handler->alloc_child(*eff_bucket, nullopt));
    }

    ret = bucket_handler->init(dpp(), null_yield);
    if (ret < 0) {
      cerr << "ERROR: failed to init bucket sync policy handler: " << cpp_strerror(-ret) << " (ret=" << ret << ")" << std::endl;
      return ret;
    }

    handler = bucket_handler;
  }

  std::set<rgw_sync_bucket_pipe> sources;
  std::set<rgw_sync_bucket_pipe> dests;

  handler->get_pipes(&sources, &dests, std::nullopt);

  auto source_hints_vec = convert_bucket_set_to_str_vec(handler->get_source_hints());
  auto target_hints_vec = convert_bucket_set_to_str_vec(handler->get_target_hints());

  std::set<rgw_sync_bucket_pipe> resolved_sources;
  std::set<rgw_sync_bucket_pipe> resolved_dests;

  rgw_sync_bucket_entity self_entity(zone_id, opt_bucket);

  set<rgw_zone_id> source_zones;
  set<rgw_zone_id> target_zones;

  zone_policy_handler->reflect(dpp(), nullptr, nullptr,
                               nullptr, nullptr,
                               &source_zones,
                               &target_zones,
                               false); /* relaxed: also get all zones that we allow to sync to/from */

  std::set<rgw_sync_bucket_entity> hint_entities;

  get_hint_entities(source_zones, handler->get_source_hints(), &hint_entities);
  get_hint_entities(target_zones, handler->get_target_hints(), &hint_entities);

  for (auto& hint_entity : hint_entities) {
    if (!hint_entity.zone ||
	!hint_entity.bucket) {
      continue; /* shouldn't really happen */
    }

    auto zid = validate_zone_id(*hint_entity.zone);
    auto& hint_bucket = *hint_entity.bucket;

    RGWBucketSyncPolicyHandlerRef hint_bucket_handler;
    int r = store->get_sync_policy_handler(dpp(), zid, hint_bucket, &hint_bucket_handler, null_yield);
    if (r < 0) {
      ldpp_dout(dpp(), 20) << "could not get bucket sync policy handler for hint bucket=" << hint_bucket << " ... skipping" << dendl;
      continue;
    }

    hint_bucket_handler->get_pipes(&resolved_dests,
                                   &resolved_sources,
                                   self_entity); /* flipping resolved dests and sources as these are
                                                    relative to the remote entity */
  }

  {
    Formatter::ObjectSection os(*formatter, "result");
    encode_json("sources", sources, formatter);
    encode_json("dests", dests, formatter);
    {
      Formatter::ObjectSection hints_section(*formatter, "hints");
      encode_json("sources", source_hints_vec, formatter);
      encode_json("dests", target_hints_vec, formatter);
    }
    {
      Formatter::ObjectSection resolved_hints_section(*formatter, "resolved-hints-1");
      encode_json("sources", resolved_sources, formatter);
      encode_json("dests", resolved_dests, formatter);
    }
    {
      Formatter::ObjectSection resolved_hints_section(*formatter, "resolved-hints");
      encode_json("sources", handler->get_resolved_source_hints(), formatter);
      encode_json("dests", handler->get_resolved_dest_hints(), formatter);
    }
  }

  formatter->flush(cout);

  return 0;
}

static int bucket_sync_info(rgw::sal::RadosStore* store, const RGWBucketInfo& info,
                              std::ostream& out)
{
  const rgw::sal::ZoneGroup& zonegroup = store->get_zone()->get_zonegroup();
  rgw::sal::Zone* zone = store->get_zone();
  constexpr int width = 15;

  out << indented{width, "realm"} << zone->get_realm_id() << " (" << zone->get_realm_name() << ")\n";
  out << indented{width, "zonegroup"} << zonegroup.get_id() << " (" << zonegroup.get_name() << ")\n";
  out << indented{width, "zone"} << zone->get_id() << " (" << zone->get_name() << ")\n";
  out << indented{width, "bucket"} << info.bucket << "\n\n";

  if (!static_cast<rgw::sal::RadosStore*>(store)->ctl()->bucket->bucket_imports_data(info.bucket, null_yield, dpp())) {
    out << "Sync is disabled for bucket " << info.bucket.name << '\n';
    return 0;
  }

  RGWBucketSyncPolicyHandlerRef handler;

  int r = store->get_sync_policy_handler(dpp(), std::nullopt, info.bucket, &handler, null_yield);
  if (r < 0) {
    ldpp_dout(dpp(), -1) << "ERROR: failed to get policy handler for bucket (" << info.bucket << "): r=" << r << ": " << cpp_strerror(-r) << dendl;
    return r;
  }

  auto& sources = handler->get_sources();

  for (auto& m : sources) {
    auto& zone = m.first;
    out << indented{width, "source zone"} << zone << std::endl;
    for (auto& pipe_handler : m.second) {
      out << indented{width, "bucket"} << *pipe_handler.source.bucket << std::endl;
    }
  }

  return 0;
}

static int bucket_sync_status(rgw::sal::RadosStore* store, const RGWBucketInfo& info,
                              const rgw_zone_id& source_zone_id,
			      std::optional<rgw_bucket>& opt_source_bucket,
                              std::ostream& out)
{
  const rgw::sal::ZoneGroup& zonegroup = store->get_zone()->get_zonegroup();
  rgw::sal::Zone* zone = store->get_zone();
  constexpr int width = 15;

  out << indented{width, "realm"} << zone->get_realm_id() << " (" << zone->get_realm_name() << ")\n";
  out << indented{width, "zonegroup"} << zonegroup.get_id() << " (" << zonegroup.get_name() << ")\n";
  out << indented{width, "zone"} << zone->get_id() << " (" << zone->get_name() << ")\n";
  out << indented{width, "bucket"} << info.bucket << "\n\n";

  if (!static_cast<rgw::sal::RadosStore*>(store)->ctl()->bucket->bucket_imports_data(info.bucket, null_yield, dpp())) {
    out << "Sync is disabled for bucket " << info.bucket.name << " or bucket has no sync sources" << std::endl;
    return 0;
  }

  RGWBucketSyncPolicyHandlerRef handler;

  int r = store->get_sync_policy_handler(dpp(), std::nullopt, info.bucket, &handler, null_yield);
  if (r < 0) {
    ldpp_dout(dpp(), -1) << "ERROR: failed to get policy handler for bucket (" << info.bucket << "): r=" << r << ": " << cpp_strerror(-r) << dendl;
    return r;
  }

  auto sources = handler->get_all_sources();

  auto& zone_conn_map = static_cast<rgw::sal::RadosStore*>(store)->svc()->zone->get_zone_conn_map();
  set<rgw_zone_id> zone_ids;

  if (!source_zone_id.empty()) {
    auto z = static_cast<rgw::sal::RadosStore*>(store)->svc()->zone->get_zonegroup().zones.find(source_zone_id);
    if (z == static_cast<rgw::sal::RadosStore*>(store)->svc()->zone->get_zonegroup().zones.end()) {
      ldpp_dout(dpp(), -1) << "Source zone not found in zonegroup "
          << zonegroup.get_name() << dendl;
      return -EINVAL;
    }
    auto c = zone_conn_map.find(source_zone_id);
    if (c == zone_conn_map.end()) {
      ldpp_dout(dpp(), -1) << "No connection to zone " << z->second.name << dendl;
      return -EINVAL;
    }
    zone_ids.insert(source_zone_id);
  } else {
    for (const auto& entry : static_cast<rgw::sal::RadosStore*>(store)->svc()->zone->get_zonegroup().zones) {
      zone_ids.insert(entry.second.id);
    }
  }

  for (auto& zone_id : zone_ids) {
    auto z = static_cast<rgw::sal::RadosStore*>(store)->svc()->zone->get_zonegroup().zones.find(zone_id.id);
    if (z == static_cast<rgw::sal::RadosStore*>(store)->svc()->zone->get_zonegroup().zones.end()) { /* should't happen */
      continue;
    }
    auto c = zone_conn_map.find(zone_id.id);
    if (c == zone_conn_map.end()) { /* should't happen */
      continue;
    }

    for (auto& entry : sources) {
      auto& pipe = entry.second;
      if (opt_source_bucket &&
	  pipe.source.bucket != opt_source_bucket) {
	continue;
      }
      if (pipe.source.zone.value_or(rgw_zone_id()) == z->second.id) {
	bucket_source_sync_status(dpp(), store, static_cast<rgw::sal::RadosStore*>(store)->svc()->zone->get_zone(), z->second,
				  c->second,
				  info, pipe,
				  width, out);
      }
    }
  }

  return 0;
}

static void parse_tier_config_param(const string& s, map<string, string, ltstr_nocase>& out)
{
  int level = 0;
  string cur_conf;
  list<string> confs;
  for (auto c : s) {
    if (c == ',') {
      if (level == 0) {
        confs.push_back(cur_conf);
        cur_conf.clear();
        continue;
      }
    }
    if (c == '{') {
      ++level;
    } else if (c == '}') {
      --level;
    }
    cur_conf += c;
  }
  if (!cur_conf.empty()) {
    confs.push_back(cur_conf);
  }

  for (auto c : confs) {
    ssize_t pos = c.find("=");
    if (pos < 0) {
      out[c] = "";
    } else {
      out[c.substr(0, pos)] = c.substr(pos + 1);
    }
  }
}

static int check_pool_support_omap(const rgw_pool& pool)
{
  librados::IoCtx io_ctx;
  int ret = static_cast<rgw::sal::RadosStore*>(store)->getRados()->get_rados_handle()->ioctx_create(pool.to_str().c_str(), io_ctx);
  if (ret < 0) {
     // the pool may not exist at this moment, we have no way to check if it supports omap.
     return 0;
  }

  ret = io_ctx.omap_clear("__omap_test_not_exist_oid__");
  if (ret == -EOPNOTSUPP) {
    io_ctx.close();
    return ret;
  }
  io_ctx.close();
  return 0;
}

int check_reshard_bucket_params(rgw::sal::RadosStore* store,
				const string& bucket_name,
				const string& tenant,
				const string& bucket_id,
				bool num_shards_specified,
				int num_shards,
				int yes_i_really_mean_it,
				std::unique_ptr<rgw::sal::Bucket>* bucket)
{
  if (bucket_name.empty()) {
    cerr << "ERROR: bucket not specified" << std::endl;
    return -EINVAL;
  }

  if (!num_shards_specified) {
    cerr << "ERROR: --num-shards not specified" << std::endl;
    return -EINVAL;
  }

  if (num_shards > (int)static_cast<rgw::sal::RadosStore*>(store)->getRados()->get_max_bucket_shards()) {
    cerr << "ERROR: num_shards too high, max value: " << static_cast<rgw::sal::RadosStore*>(store)->getRados()->get_max_bucket_shards() << std::endl;
    return -EINVAL;
  }

  if (num_shards < 0) {
    cerr << "ERROR: num_shards must be non-negative integer" << std::endl;
    return -EINVAL;
  }

  int ret = init_bucket(nullptr, tenant, bucket_name, bucket_id, bucket);
  if (ret < 0) {
    cerr << "ERROR: could not init bucket: " << cpp_strerror(-ret) << std::endl;
    return ret;
  }

  int num_source_shards = rgw::current_num_shards((*bucket)->get_info().layout);

  if (num_shards <= num_source_shards && !yes_i_really_mean_it) {
    cerr << "num shards is less or equal to current shards count" << std::endl
	 << "do you really mean it? (requires --yes-i-really-mean-it)" << std::endl;
    return -EINVAL;
  }
  return 0;
}

static int scan_totp(CephContext *cct, ceph::real_time& now, rados::cls::otp::otp_info_t& totp, vector<string>& pins,
                     time_t *pofs)
{
#define MAX_TOTP_SKEW_HOURS (24 * 7)
  time_t start_time = ceph::real_clock::to_time_t(now);
  time_t time_ofs = 0, time_ofs_abs = 0;
  time_t step_size = totp.step_size;
  if (step_size == 0) {
    step_size = OATH_TOTP_DEFAULT_TIME_STEP_SIZE;
  }
  uint32_t count = 0;
  int sign = 1;

  uint32_t max_skew = MAX_TOTP_SKEW_HOURS * 3600;

  while (time_ofs_abs < max_skew) {
    int rc = oath_totp_validate2(totp.seed_bin.c_str(), totp.seed_bin.length(),
                             start_time, 
                             step_size,
                             time_ofs,
                             1,
                             nullptr,
                             pins[0].c_str());
    if (rc != OATH_INVALID_OTP) {
      rc = oath_totp_validate2(totp.seed_bin.c_str(), totp.seed_bin.length(),
                               start_time, 
                               step_size,
                               time_ofs - step_size, /* smaller time_ofs moves time forward */
                               1,
                               nullptr,
                               pins[1].c_str());
      if (rc != OATH_INVALID_OTP) {
        *pofs = time_ofs - step_size + step_size * totp.window / 2;
        ldpp_dout(dpp(), 20) << "found at time=" << start_time - time_ofs << " time_ofs=" << time_ofs << dendl;
        return 0;
      }
    }
    sign = -sign;
    time_ofs_abs = (++count) * step_size;
    time_ofs = sign * time_ofs_abs;
  }

  return -ENOENT;
}

static int trim_sync_error_log(int shard_id, const string& marker, int delay_ms)
{
  auto oid = RGWSyncErrorLogger::get_shard_oid(RGW_SYNC_ERROR_LOG_SHARD_PREFIX,
                                               shard_id);
  // call cls_log_trim() until it returns -ENODATA
  for (;;) {
    int ret = static_cast<rgw::sal::RadosStore*>(store)->svc()->cls->timelog.trim(dpp(), oid, {}, {}, {}, marker, nullptr,
					      null_yield);
    if (ret == -ENODATA) {
      return 0;
    }
    if (ret < 0) {
      return ret;
    }
    if (delay_ms) {
      std::this_thread::sleep_for(std::chrono::milliseconds(delay_ms));
    }
  }
  // unreachable
}

const string& get_tier_type(rgw::sal::RadosStore* store) {
  return store->svc()->zone->get_zone().tier_type;
}

static bool symmetrical_flow_opt(const string& opt)
{
  return (opt == "symmetrical" || opt == "symmetric");
}

static bool directional_flow_opt(const string& opt)
{
  return (opt == "directional" || opt == "direction");
}

template <class T>
static bool require_opt(std::optional<T> opt, bool extra_check = true)
{
  if (!opt || !extra_check) {
    return false;
  }
  return true;
}

template <class T>
static bool require_non_empty_opt(std::optional<T> opt, bool extra_check = true)
{
  if (!opt || opt->empty() || !extra_check) {
    return false;
  }
  return true;
}

template <class T>
static void show_result(T& obj,
                        Formatter *formatter,
                        ostream& os)
{
  encode_json("obj", obj, formatter);

  formatter->flush(cout);
}

void init_optional_bucket(std::optional<rgw_bucket>& opt_bucket,
                          std::optional<string>& opt_tenant,
                          std::optional<string>& opt_bucket_name,
                          std::optional<string>& opt_bucket_id)
{
  if (opt_tenant || opt_bucket_name || opt_bucket_id) {
    opt_bucket.emplace();
    if (opt_tenant) {
      opt_bucket->tenant = *opt_tenant;
    }
    if (opt_bucket_name) {
      opt_bucket->name = *opt_bucket_name;
    }
    if (opt_bucket_id) {
      opt_bucket->bucket_id = *opt_bucket_id;
    }
  }
}

class SyncPolicyContext
{
  RGWZoneGroup zonegroup;

  std::optional<rgw_bucket> b;
  std::unique_ptr<rgw::sal::Bucket> bucket;

  rgw_sync_policy_info *policy{nullptr};

  std::optional<rgw_user> owner;

public:
  SyncPolicyContext(const string& zonegroup_id,
                    const string& zonegroup_name,
                    std::optional<rgw_bucket> _bucket) : zonegroup(zonegroup_id, zonegroup_name),
                                                         b(_bucket) {}

  int init() {
    int ret = zonegroup.init(dpp(), g_ceph_context, static_cast<rgw::sal::RadosStore*>(store)->svc()->sysobj, null_yield);
    if (ret < 0) {
      cerr << "failed to init zonegroup: " << cpp_strerror(-ret) << std::endl;
      return ret;
    }

    if (!b) {
      policy = &zonegroup.sync_policy;
      return 0;
    }

    ret = init_bucket(nullptr, *b, &bucket);
    if (ret < 0) {
      cerr << "ERROR: could not init bucket: " << cpp_strerror(-ret) << std::endl;
      return ret;
    }

    owner = bucket->get_info().owner;

    if (!bucket->get_info().sync_policy) {
      rgw_sync_policy_info new_policy;
      bucket->get_info().set_sync_policy(std::move(new_policy));
    }

    policy = &(*bucket->get_info().sync_policy);

    return 0;
  }

  int write_policy() {
    if (!b) {
      int ret = zonegroup.update(dpp(), null_yield);
      if (ret < 0) {
        cerr << "failed to update zonegroup: " << cpp_strerror(-ret) << std::endl;
        return -ret;
      }
      return 0;
    }

    int ret = bucket->put_info(dpp(), false, real_time());
    if (ret < 0) {
      cerr << "failed to store bucket info: " << cpp_strerror(-ret) << std::endl;
      return -ret;
    }

    return 0;
  }

  rgw_sync_policy_info& get_policy() {
    return *policy;
  }

  std::optional<rgw_user>& get_owner() {
    return owner;
  }
};

void resolve_zone_id_opt(std::optional<string>& zone_name, std::optional<rgw_zone_id>& zone_id)
{
  if (!zone_name || zone_id) {
    return;
  }
  zone_id.emplace();
  if (!static_cast<rgw::sal::RadosStore*>(store)->svc()->zone->find_zone_id_by_name(*zone_name, &(*zone_id))) {
    cerr << "WARNING: cannot find source zone id for name=" << *zone_name << std::endl;
    zone_id = rgw_zone_id(*zone_name);
  }
}
void resolve_zone_ids_opt(std::optional<vector<string> >& names, std::optional<vector<rgw_zone_id> >& ids)
{
  if (!names || ids) {
    return;
  }
  ids.emplace();
  for (auto& name : *names) {
    rgw_zone_id zid;
    if (!static_cast<rgw::sal::RadosStore*>(store)->svc()->zone->find_zone_id_by_name(name, &zid)) {
      cerr << "WARNING: cannot find source zone id for name=" << name << std::endl;
      zid = rgw_zone_id(name);
    }
    ids->push_back(zid);
  }
}

static vector<rgw_zone_id> zone_ids_from_str(const string& val)
{
  vector<rgw_zone_id> result;
  vector<string> v;
  get_str_vec(val, v);
  for (auto& z : v) {
    result.push_back(rgw_zone_id(z));
  }
  return result;
}

class JSONFormatter_PrettyZone : public JSONFormatter {
  class Handler : public JSONEncodeFilter::Handler<rgw_zone_id> {
    void encode_json(const char *name, const void *pval, ceph::Formatter *f) const override {
      auto zone_id = *(static_cast<const rgw_zone_id *>(pval));
      string zone_name;
      RGWZone *zone;
      if (static_cast<rgw::sal::RadosStore*>(store)->svc()->zone->find_zone(zone_id, &zone)) {
        zone_name = zone->name;
      } else {
        cerr << "WARNING: cannot find zone name for id=" << zone_id << std::endl;
        zone_name = zone_id.id;
      }

      ::encode_json(name, zone_name, f);
    }
  } zone_id_type_handler;

  JSONEncodeFilter encode_filter;
public:
  JSONFormatter_PrettyZone(bool pretty_format) : JSONFormatter(pretty_format) {
    encode_filter.register_type(&zone_id_type_handler);
  }

  void *get_external_feature_handler(const std::string& feature) override {
    if (feature != "JSONEncodeFilter") {
      return nullptr;
    }
    return &encode_filter;
  }
};

static int search_entities_by_zone(rgw_zone_id zone_id,
                                   RGWRealm *prealm,
                                   RGWPeriod *pperiod,
                                   RGWZoneGroup *pzonegroup,
                                   bool *pfound)
{
  *pfound = false;

  auto& found = *pfound;

  list<string> realms;
  int r = static_cast<rgw::sal::RadosStore*>(store)->svc()->zone->list_realms(dpp(), realms);
  if (r < 0) {
    cerr << "failed to list realms: " << cpp_strerror(-r) << std::endl;
    return r;
  }

  for (auto& realm_name : realms) {
    string realm_id;
    string period_id;
    RGWRealm realm(realm_id, realm_name);
    r = realm.init(dpp(), g_ceph_context, static_cast<rgw::sal::RadosStore*>(store)->svc()->sysobj, null_yield);
    if (r < 0) {
      cerr << "WARNING: can't open realm " << realm_name << ": " << cpp_strerror(-r) << " ... skipping" << std::endl;
      continue;
    }
    RGWPeriod period;
    r = realm.find_zone(dpp(), zone_id, pperiod,
                        pzonegroup, &found, null_yield);

    if (found) {
      *prealm = realm;
      break;
    }
  }

  return 0;
}

static int try_to_resolve_local_zone(string& zone_id, string& zone_name)
{
  /* try to read zone info */
  RGWZoneParams zone(zone_id, zone_name);
  int r = zone.init(dpp(), g_ceph_context, static_cast<rgw::sal::RadosStore*>(store)->svc()->sysobj, null_yield);
  if (r == -ENOENT) {
    ldpp_dout(dpp(), 20) << __func__ << "(): local zone not found (id=" << zone_id << ", name= " << zone_name << ")" << dendl;
    return r;
  }

  if (r < 0) {
    ldpp_dout(dpp(), 0) << __func__ << "(): unable to read zone (id=" << zone_id << ", name= " << zone_name << "): " << cpp_strerror(-r) << dendl;

    return r;
  }

  zone_id = zone.get_id();
  zone_name = zone.get_name();

  return 0;
}

static void check_set_consistent(const string& resolved_param,
                                 string& param,
                                 const string& param_name)
{
  if (!param.empty() && param != resolved_param) {
    ldpp_dout(dpp(), 5) << "WARNING: " << param_name << " resolve mismatch. (param=" << param << ", resolved=" << resolved_param << ")" << dendl;
    return;
  }

  param = resolved_param;
  ldpp_dout(dpp(), 20) << __func__ << "(): resolved param: " << param_name << ": " << param << dendl;
}


static int try_to_resolve_local_entities(string& realm_id, string& realm_name,
                                         string& zonegroup_id, string& zonegroup_name,
                                         string& zone_id, string& zone_name)
{
  /*
   * Try to figure out realm, zonegroup, and zone entities, based on provided params and local zone.
   *
   * First read the local zone info (for zone id/name). Then search existing realm and period
   *  configuration and if found, update (but don't override) passed params.
   *
   */

  ldpp_dout(dpp(), 20) << __func__ << "(): before: realm_id=" << realm_id << " realm_name=" << realm_name << " zonegroup_id=" << zonegroup_id << " zonegroup_name=" << zonegroup_name << " zone_id=" << zone_id << " zone_name=" << zone_name << dendl;
  int r = try_to_resolve_local_zone(zone_id, zone_name);
  if (r == -ENOENT) {
    /* this local zone doesn't exist, abort */
    return 0;
  }
  if (r < 0) {
    return r;
  }

  if (zone_id.empty()) {
    /* not sure it's possible, but let's abort */
    return 0;
  }

  bool found;
  RGWRealm realm;
  RGWPeriod period;
  RGWZoneGroup zonegroup;
  r = search_entities_by_zone(zone_id, &realm, &period, &zonegroup, &found);
  if (r < 0) {
    ldpp_dout(dpp(), 0) << "ERROR: error when searching for realm id (r=" << r << "), ignoring" << dendl;
    return r;
  }

  if (!found) {
    return 0;
  }

  check_set_consistent(realm.get_id(), realm_id, "realm id (--realm-id)");
  check_set_consistent(realm.get_name(), realm_name, "realm name (--rgw-realm)");
  check_set_consistent(zonegroup.get_id(), zonegroup_id, "zonegroup id (--zonegroup-id)");
  check_set_consistent(zonegroup.get_name(), zonegroup_name, "zonegroup name (--rgw-zonegroup)");

  ldpp_dout(dpp(), 20) << __func__ << "(): after: realm_id=" << realm_id << " realm_name=" << realm_name << " zonegroup_id=" << zonegroup_id << " zonegroup_name=" << zonegroup_name << " zone_id=" << zone_id << " zone_name=" << zone_name << dendl;

  return 0;
}

static bool empty_opt(std::optional<string>& os)
{
  return (!os || os->empty());
}

static string safe_opt(std::optional<string>& os)
{
  return os.value_or(string());
}

void init_realm_param(CephContext *cct, string& var, std::optional<string>& opt_var, const string& conf_name)
{
  var = cct->_conf.get_val<string>(conf_name);
  if (!var.empty()) {
    opt_var = var;
  }
}

int main(int argc, const char **argv)
{
  auto args = argv_to_vec(argc, argv);
  if (args.empty()) {
    cerr << argv[0] << ": -h or --help for usage" << std::endl;
    exit(1);
  }
  if (ceph_argparse_need_usage(args)) {
    usage();
    exit(0);
  }

  auto cct = rgw_global_init(NULL, args, CEPH_ENTITY_TYPE_CLIENT,
			     CODE_ENVIRONMENT_UTILITY, 0);

  // for region -> zonegroup conversion (must happen before common_init_finish())
  if (!g_conf()->rgw_region.empty() && g_conf()->rgw_zonegroup.empty()) {
    g_conf().set_val_or_die("rgw_zonegroup", g_conf()->rgw_region.c_str());
  }

  rgw_user user_id_arg;
  std::unique_ptr<rgw::sal::User> user;
  string tenant;
  string user_ns;
  rgw_user new_user_id;
  std::string access_key, secret_key, user_email, display_name;
  std::string bucket_name, pool_name, object;
  rgw_pool pool;
  std::string date, subuser, access, format;
  std::string start_date, end_date;
  std::string key_type_str;
  std::string period_id, period_epoch, remote, url;
  std::optional<string> opt_region;
  std::string master_zone;
  std::string realm_name, realm_id, realm_new_name;
  std::optional<string> opt_realm_name, opt_realm_id;
  std::string zone_name, zone_id, zone_new_name;
  std::optional<string> opt_zone_name, opt_zone_id;
  std::string zonegroup_name, zonegroup_id, zonegroup_new_name;
  std::optional<string> opt_zonegroup_name, opt_zonegroup_id;
  std::string api_name;
  std::string role_name, path, assume_role_doc, policy_name, perm_policy_doc, path_prefix;
  std::string redirect_zone;
  bool redirect_zone_set = false;
  list<string> endpoints;
  int tmp_int;
  int sync_from_all_specified = false;
  bool sync_from_all = false;
  list<string> sync_from;
  list<string> sync_from_rm;
  int is_master_int;
  int set_default = 0;
  bool is_master = false;
  bool is_master_set = false;
  int read_only_int;
  bool read_only = false;
  int is_read_only_set = false;
  int commit = false;
  int staging = false;
  int key_type = KEY_TYPE_UNDEFINED;
  std::unique_ptr<rgw::sal::Bucket> bucket;
  uint32_t perm_mask = 0;
  RGWUserInfo info;
  OPT opt_cmd = OPT::NO_CMD;
  int gen_access_key = 0;
  int gen_secret_key = 0;
  bool set_perm = false;
  bool set_temp_url_key = false;
  map<int, string> temp_url_keys;
  string bucket_id;
  string new_bucket_name;
  std::unique_ptr<Formatter> formatter;
  std::unique_ptr<Formatter> zone_formatter;
  int purge_data = false;
  int pretty_format = false;
  int show_log_entries = true;
  int show_log_sum = true;
  int skip_zero_entries = false;  // log show
  int purge_keys = false;
  int yes_i_really_mean_it = false;
  int delete_child_objects = false;
  int fix = false;
  int remove_bad = false;
  int check_head_obj_locator = false;
  int max_buckets = -1;
  bool max_buckets_specified = false;
  map<string, bool> categories;
  string caps;
  int check_objects = false;
  RGWBucketAdminOpState bucket_op;
  string infile;
  string metadata_key;
  RGWObjVersionTracker objv_tracker;
  string marker;
  string start_marker;
  string end_marker;
  int max_entries = -1;
  bool max_entries_specified = false;
  int admin = false;
  bool admin_specified = false;
  int system = false;
  bool system_specified = false;
  int shard_id = -1;
  bool specified_shard_id = false;
  string client_id;
  string op_id;
  string op_mask_str;
  string quota_scope;
  string ratelimit_scope;
  string object_version;
  string placement_id;
  std::optional<string> opt_storage_class;
  list<string> tags;
  list<string> tags_add;
  list<string> tags_rm;

  int64_t max_objects = -1;
  int64_t max_size = -1;
  int64_t max_read_ops = 0;
  int64_t max_write_ops = 0;
  int64_t max_read_bytes = 0;
  int64_t max_write_bytes = 0;
  bool have_max_objects = false;
  bool have_max_size = false;
  bool have_max_write_ops = false;
  bool have_max_read_ops = false;
  bool have_max_write_bytes = false;
  bool have_max_read_bytes = false;
  int include_all = false;
  int allow_unordered = false;

  int sync_stats = false;
  int reset_stats = false;
  int bypass_gc = false;
  int warnings_only = false;
  int inconsistent_index = false;

  int verbose = false;

  int extra_info = false;

  uint64_t min_rewrite_size = 4 * 1024 * 1024;
  uint64_t max_rewrite_size = ULLONG_MAX;
  uint64_t min_rewrite_stripe_size = 0;

  BIIndexType bi_index_type = BIIndexType::Plain;
  std::optional<log_type> opt_log_type;

  string job_id;
  int num_shards = 0;
  bool num_shards_specified = false;
  std::optional<int> bucket_index_max_shards;
  int max_concurrent_ios = 32;
  uint64_t orphan_stale_secs = (24 * 3600);
  int detail = false;

  std::string val;
  std::ostringstream errs;
  string err;

  string source_zone_name;
  rgw_zone_id source_zone; /* zone id */

  string tier_type;
  bool tier_type_specified = false;

  map<string, string, ltstr_nocase> tier_config_add;
  map<string, string, ltstr_nocase> tier_config_rm;

  boost::optional<string> index_pool;
  boost::optional<string> data_pool;
  boost::optional<string> data_extra_pool;
  rgw::BucketIndexType placement_index_type = rgw::BucketIndexType::Normal;
  bool index_type_specified = false;

  boost::optional<std::string> compression_type;

  string totp_serial;
  string totp_seed;
  string totp_seed_type = "hex";
  vector<string> totp_pin;
  int totp_seconds = 0;
  int totp_window = 0;
  int trim_delay_ms = 0;

  string topic_name;
  string sub_name;
  string event_id;

  std::optional<uint64_t> gen;
  std::optional<std::string> str_script_ctx;
  std::optional<std::string> script_package;
  int allow_compilation = false;

  std::optional<string> opt_group_id;
  std::optional<string> opt_status;
  std::optional<string> opt_flow_type;
  std::optional<vector<string> > opt_zone_names;
  std::optional<vector<rgw_zone_id> > opt_zone_ids;
  std::optional<string> opt_flow_id;
  std::optional<string> opt_source_zone_name;
  std::optional<rgw_zone_id> opt_source_zone_id;
  std::optional<string> opt_dest_zone_name;
  std::optional<rgw_zone_id> opt_dest_zone_id;
  std::optional<vector<string> > opt_source_zone_names;
  std::optional<vector<rgw_zone_id> > opt_source_zone_ids;
  std::optional<vector<string> > opt_dest_zone_names;
  std::optional<vector<rgw_zone_id> > opt_dest_zone_ids;
  std::optional<string> opt_pipe_id;
  std::optional<rgw_bucket> opt_bucket;
  std::optional<string> opt_tenant;
  std::optional<string> opt_bucket_name;
  std::optional<string> opt_bucket_id;
  std::optional<rgw_bucket> opt_source_bucket;
  std::optional<string> opt_source_tenant;
  std::optional<string> opt_source_bucket_name;
  std::optional<string> opt_source_bucket_id;
  std::optional<rgw_bucket> opt_dest_bucket;
  std::optional<string> opt_dest_tenant;
  std::optional<string> opt_dest_bucket_name;
  std::optional<string> opt_dest_bucket_id;
  std::optional<string> opt_effective_zone_name;
  std::optional<rgw_zone_id> opt_effective_zone_id;

  std::optional<string> opt_prefix;
  std::optional<string> opt_prefix_rm;

  std::optional<int> opt_priority;
  std::optional<string> opt_mode;
  std::optional<rgw_user> opt_dest_owner;
  ceph::timespan opt_retry_delay_ms = std::chrono::milliseconds(2000);
  ceph::timespan opt_timeout_sec = std::chrono::seconds(60);

  std::optional<std::string> inject_error_at;
  std::optional<int> inject_error_code;
  std::optional<std::string> inject_abort_at;

  rgw::zone_features::set enable_features;
  rgw::zone_features::set disable_features;

  SimpleCmd cmd(all_cmds, cmd_aliases);
  bool raw_storage_op = false;

  std::optional<std::string> rgw_obj_fs; // radoslist field separator

  init_realm_param(cct.get(), realm_id, opt_realm_id, "rgw_realm_id");
  init_realm_param(cct.get(), zonegroup_id, opt_zonegroup_id, "rgw_zonegroup_id");
  init_realm_param(cct.get(), zone_id, opt_zone_id, "rgw_zone_id");

  for (std::vector<const char*>::iterator i = args.begin(); i != args.end(); ) {
    if (ceph_argparse_double_dash(args, i)) {
      break;
    } else if (ceph_argparse_witharg(args, i, &val, "-i", "--uid", (char*)NULL)) {
      user_id_arg.from_str(val);
      if (user_id_arg.empty()) {
        cerr << "no value for uid" << std::endl;
        exit(1);
      }
    } else if (ceph_argparse_witharg(args, i, &val, "--new-uid", (char*)NULL)) {
      new_user_id.from_str(val);
    } else if (ceph_argparse_witharg(args, i, &val, "--tenant", (char*)NULL)) {
      tenant = val;
      opt_tenant = val;
    } else if (ceph_argparse_witharg(args, i, &val, "--user_ns", (char*)NULL)) {
      user_ns = val;
    } else if (ceph_argparse_witharg(args, i, &val, "--access-key", (char*)NULL)) {
      access_key = val;
    } else if (ceph_argparse_witharg(args, i, &val, "--subuser", (char*)NULL)) {
      subuser = val;
    } else if (ceph_argparse_witharg(args, i, &val, "--secret", "--secret-key", (char*)NULL)) {
      secret_key = val;
    } else if (ceph_argparse_witharg(args, i, &val, "-e", "--email", (char*)NULL)) {
      user_email = val;
    } else if (ceph_argparse_witharg(args, i, &val, "-n", "--display-name", (char*)NULL)) {
      display_name = val;
    } else if (ceph_argparse_witharg(args, i, &val, "-b", "--bucket", (char*)NULL)) {
      bucket_name = val;
      opt_bucket_name = val;
    } else if (ceph_argparse_witharg(args, i, &val, "-p", "--pool", (char*)NULL)) {
      pool_name = val;
      pool = rgw_pool(pool_name);
    } else if (ceph_argparse_witharg(args, i, &val, "-o", "--object", (char*)NULL)) {
      object = val;
    } else if (ceph_argparse_witharg(args, i, &val, "--object-version", (char*)NULL)) {
      object_version = val;
    } else if (ceph_argparse_witharg(args, i, &val, "--client-id", (char*)NULL)) {
      client_id = val;
    } else if (ceph_argparse_witharg(args, i, &val, "--op-id", (char*)NULL)) {
      op_id = val;
    } else if (ceph_argparse_witharg(args, i, &val, "--op-mask", (char*)NULL)) {
      op_mask_str = val;
    } else if (ceph_argparse_witharg(args, i, &val, "--key-type", (char*)NULL)) {
      key_type_str = val;
      if (key_type_str.compare("swift") == 0) {
        key_type = KEY_TYPE_SWIFT;
      } else if (key_type_str.compare("s3") == 0) {
        key_type = KEY_TYPE_S3;
      } else {
        cerr << "bad key type: " << key_type_str << std::endl;
        exit(1);
      }
    } else if (ceph_argparse_witharg(args, i, &val, "--job-id", (char*)NULL)) {
      job_id = val;
    } else if (ceph_argparse_binary_flag(args, i, &gen_access_key, NULL, "--gen-access-key", (char*)NULL)) {
      // do nothing
    } else if (ceph_argparse_binary_flag(args, i, &gen_secret_key, NULL, "--gen-secret", (char*)NULL)) {
      // do nothing
    } else if (ceph_argparse_binary_flag(args, i, &show_log_entries, NULL, "--show-log-entries", (char*)NULL)) {
      // do nothing
    } else if (ceph_argparse_binary_flag(args, i, &show_log_sum, NULL, "--show-log-sum", (char*)NULL)) {
      // do nothing
    } else if (ceph_argparse_binary_flag(args, i, &skip_zero_entries, NULL, "--skip-zero-entries", (char*)NULL)) {
      // do nothing
    } else if (ceph_argparse_binary_flag(args, i, &admin, NULL, "--admin", (char*)NULL)) {
      admin_specified = true;
    } else if (ceph_argparse_binary_flag(args, i, &system, NULL, "--system", (char*)NULL)) {
      system_specified = true;
    } else if (ceph_argparse_binary_flag(args, i, &verbose, NULL, "--verbose", (char*)NULL)) {
      // do nothing
    } else if (ceph_argparse_binary_flag(args, i, &staging, NULL, "--staging", (char*)NULL)) {
      // do nothing
    } else if (ceph_argparse_binary_flag(args, i, &commit, NULL, "--commit", (char*)NULL)) {
      // do nothing
    } else if (ceph_argparse_witharg(args, i, &val, "--min-rewrite-size", (char*)NULL)) {
      min_rewrite_size = (uint64_t)atoll(val.c_str());
    } else if (ceph_argparse_witharg(args, i, &val, "--max-rewrite-size", (char*)NULL)) {
      max_rewrite_size = (uint64_t)atoll(val.c_str());
    } else if (ceph_argparse_witharg(args, i, &val, "--min-rewrite-stripe-size", (char*)NULL)) {
      min_rewrite_stripe_size = (uint64_t)atoll(val.c_str());
    } else if (ceph_argparse_witharg(args, i, &val, "--max-buckets", (char*)NULL)) {
      max_buckets = (int)strict_strtol(val.c_str(), 10, &err);
      if (!err.empty()) {
        cerr << "ERROR: failed to parse max buckets: " << err << std::endl;
        return EINVAL;
      }
      max_buckets_specified = true;
    } else if (ceph_argparse_witharg(args, i, &val, "--max-entries", (char*)NULL)) {
      max_entries = (int)strict_strtol(val.c_str(), 10, &err);
      max_entries_specified = true;
      if (!err.empty()) {
        cerr << "ERROR: failed to parse max entries: " << err << std::endl;
        return EINVAL;
      }
    } else if (ceph_argparse_witharg(args, i, &val, "--max-size", (char*)NULL)) {
      max_size = strict_iec_cast<long long>(val, &err);
      if (!err.empty()) {
        cerr << "ERROR: failed to parse max size: " << err << std::endl;
        return EINVAL;
      }
      have_max_size = true;
    } else if (ceph_argparse_witharg(args, i, &val, "--max-objects", (char*)NULL)) {
      max_objects = (int64_t)strict_strtoll(val.c_str(), 10, &err);
      if (!err.empty()) {
        cerr << "ERROR: failed to parse max objects: " << err << std::endl;
        return EINVAL;
      }
      have_max_objects = true;
    } else if (ceph_argparse_witharg(args, i, &val, "--max-read-ops", (char*)NULL)) {
      max_read_ops = (int64_t)strict_strtoll(val.c_str(), 10, &err);
      if (!err.empty()) {
        cerr << "ERROR: failed to parse max read requests: " << err << std::endl;
        return EINVAL;
      }
      have_max_read_ops = true;
    } else if (ceph_argparse_witharg(args, i, &val, "--max-write-ops", (char*)NULL)) {
      max_write_ops = (int64_t)strict_strtoll(val.c_str(), 10, &err);
      if (!err.empty()) {
        cerr << "ERROR: failed to parse max write requests: " << err << std::endl;
        return EINVAL;
      }
      have_max_write_ops = true;
    } else if (ceph_argparse_witharg(args, i, &val, "--max-read-bytes", (char*)NULL)) {
      max_read_bytes = (int64_t)strict_strtoll(val.c_str(), 10, &err);
      if (!err.empty()) {
        cerr << "ERROR: failed to parse max read bytes: " << err << std::endl;
        return EINVAL;
      }
      have_max_read_bytes = true;
    } else if (ceph_argparse_witharg(args, i, &val, "--max-write-bytes", (char*)NULL)) {
      max_write_bytes = (int64_t)strict_strtoll(val.c_str(), 10, &err);
      if (!err.empty()) {
        cerr << "ERROR: failed to parse max write bytes: " << err << std::endl;
        return EINVAL;
      }
      have_max_write_bytes = true;
    } else if (ceph_argparse_witharg(args, i, &val, "--date", "--time", (char*)NULL)) {
      date = val;
      if (end_date.empty())
        end_date = date;
    } else if (ceph_argparse_witharg(args, i, &val, "--start-date", "--start-time", (char*)NULL)) {
      start_date = val;
    } else if (ceph_argparse_witharg(args, i, &val, "--end-date", "--end-time", (char*)NULL)) {
      end_date = val;
    } else if (ceph_argparse_witharg(args, i, &val, "--num-shards", (char*)NULL)) {
      num_shards = (int)strict_strtol(val.c_str(), 10, &err);
      if (!err.empty()) {
        cerr << "ERROR: failed to parse num shards: " << err << std::endl;
        return EINVAL;
      }
      num_shards_specified = true;
    } else if (ceph_argparse_witharg(args, i, &val, "--bucket-index-max-shards", (char*)NULL)) {
      bucket_index_max_shards = (int)strict_strtol(val.c_str(), 10, &err);
      if (!err.empty()) {
        cerr << "ERROR: failed to parse bucket-index-max-shards: " << err << std::endl;
        return EINVAL;
      }
    } else if (ceph_argparse_witharg(args, i, &val, "--max-concurrent-ios", (char*)NULL)) {
      max_concurrent_ios = (int)strict_strtol(val.c_str(), 10, &err);
      if (!err.empty()) {
        cerr << "ERROR: failed to parse max concurrent ios: " << err << std::endl;
        return EINVAL;
      }
    } else if (ceph_argparse_witharg(args, i, &val, "--orphan-stale-secs", (char*)NULL)) {
      orphan_stale_secs = (uint64_t)strict_strtoll(val.c_str(), 10, &err);
      if (!err.empty()) {
        cerr << "ERROR: failed to parse orphan stale secs: " << err << std::endl;
        return EINVAL;
      }
    } else if (ceph_argparse_witharg(args, i, &val, "--shard-id", (char*)NULL)) {
      shard_id = (int)strict_strtol(val.c_str(), 10, &err);
      if (!err.empty()) {
        cerr << "ERROR: failed to parse shard id: " << err << std::endl;
        return EINVAL;
      }
      specified_shard_id = true;
    } else if (ceph_argparse_witharg(args, i, &val, "--gen", (char*)NULL)) {
      gen = strict_strtoll(val.c_str(), 10, &err);
      if (!err.empty()) {
        cerr << "ERROR: failed to parse gen id: " << err << std::endl;
        return EINVAL;
      }
    } else if (ceph_argparse_witharg(args, i, &val, "--access", (char*)NULL)) {
      access = val;
      perm_mask = rgw_str_to_perm(access.c_str());
      set_perm = true;
    } else if (ceph_argparse_witharg(args, i, &val, "--temp-url-key", (char*)NULL)) {
      temp_url_keys[0] = val;
      set_temp_url_key = true;
    } else if (ceph_argparse_witharg(args, i, &val, "--temp-url-key2", "--temp-url-key-2", (char*)NULL)) {
      temp_url_keys[1] = val;
      set_temp_url_key = true;
    } else if (ceph_argparse_witharg(args, i, &val, "--bucket-id", (char*)NULL)) {
      bucket_id = val;
      opt_bucket_id = val;
      if (bucket_id.empty()) {
        cerr << "no value for bucket-id" << std::endl;
        exit(1);
      }
    } else if (ceph_argparse_witharg(args, i, &val, "--bucket-new-name", (char*)NULL)) {
      new_bucket_name = val;
    } else if (ceph_argparse_witharg(args, i, &val, "--format", (char*)NULL)) {
      format = val;
    } else if (ceph_argparse_witharg(args, i, &val, "--categories", (char*)NULL)) {
      string cat_str = val;
      list<string> cat_list;
      list<string>::iterator iter;
      get_str_list(cat_str, cat_list);
      for (iter = cat_list.begin(); iter != cat_list.end(); ++iter) {
	categories[*iter] = true;
      }
    } else if (ceph_argparse_binary_flag(args, i, &delete_child_objects, NULL, "--purge-objects", (char*)NULL)) {
      // do nothing
    } else if (ceph_argparse_binary_flag(args, i, &pretty_format, NULL, "--pretty-format", (char*)NULL)) {
      // do nothing
    } else if (ceph_argparse_binary_flag(args, i, &purge_data, NULL, "--purge-data", (char*)NULL)) {
      delete_child_objects = purge_data;
    } else if (ceph_argparse_binary_flag(args, i, &purge_keys, NULL, "--purge-keys", (char*)NULL)) {
      // do nothing
    } else if (ceph_argparse_binary_flag(args, i, &yes_i_really_mean_it, NULL, "--yes-i-really-mean-it", (char*)NULL)) {
      // do nothing
    } else if (ceph_argparse_binary_flag(args, i, &fix, NULL, "--fix", (char*)NULL)) {
      // do nothing
    } else if (ceph_argparse_binary_flag(args, i, &remove_bad, NULL, "--remove-bad", (char*)NULL)) {
      // do nothing
    } else if (ceph_argparse_binary_flag(args, i, &check_head_obj_locator, NULL, "--check-head-obj-locator", (char*)NULL)) {
      // do nothing
    } else if (ceph_argparse_binary_flag(args, i, &check_objects, NULL, "--check-objects", (char*)NULL)) {
     // do nothing
    } else if (ceph_argparse_binary_flag(args, i, &sync_stats, NULL, "--sync-stats", (char*)NULL)) {
     // do nothing
    } else if (ceph_argparse_binary_flag(args, i, &reset_stats, NULL, "--reset-stats", (char*)NULL)) {
      // do nothing
    } else if (ceph_argparse_binary_flag(args, i, &include_all, NULL, "--include-all", (char*)NULL)) {
     // do nothing
    } else if (ceph_argparse_binary_flag(args, i, &allow_unordered, NULL, "--allow-unordered", (char*)NULL)) {
     // do nothing
    } else if (ceph_argparse_binary_flag(args, i, &extra_info, NULL, "--extra-info", (char*)NULL)) {
     // do nothing
    } else if (ceph_argparse_binary_flag(args, i, &bypass_gc, NULL, "--bypass-gc", (char*)NULL)) {
     // do nothing
    } else if (ceph_argparse_binary_flag(args, i, &warnings_only, NULL, "--warnings-only", (char*)NULL)) {
     // do nothing
    } else if (ceph_argparse_binary_flag(args, i, &inconsistent_index, NULL, "--inconsistent-index", (char*)NULL)) {
     // do nothing
    } else if (ceph_argparse_witharg(args, i, &val, "--caps", (char*)NULL)) {
      caps = val;
    } else if (ceph_argparse_witharg(args, i, &val, "--infile", (char*)NULL)) {
      infile = val;
    } else if (ceph_argparse_witharg(args, i, &val, "--metadata-key", (char*)NULL)) {
      metadata_key = val;
    } else if (ceph_argparse_witharg(args, i, &val, "--marker", (char*)NULL)) {
      marker = val;
    } else if (ceph_argparse_witharg(args, i, &val, "--start-marker", (char*)NULL)) {
      start_marker = val;
    } else if (ceph_argparse_witharg(args, i, &val, "--end-marker", (char*)NULL)) {
      end_marker = val;
    } else if (ceph_argparse_witharg(args, i, &val, "--quota-scope", (char*)NULL)) {
      quota_scope = val;
    } else if (ceph_argparse_witharg(args, i, &val, "--ratelimit-scope", (char*)NULL)) {
      ratelimit_scope = val;
    } else if (ceph_argparse_witharg(args, i, &val, "--index-type", (char*)NULL)) {
      string index_type_str = val;
      bi_index_type = get_bi_index_type(index_type_str);
      if (bi_index_type == BIIndexType::Invalid) {
        cerr << "ERROR: invalid bucket index entry type" << std::endl;
        return EINVAL;
      }
    } else if (ceph_argparse_witharg(args, i, &val, "--log-type", (char*)NULL)) {
      string log_type_str = val;
      auto l = get_log_type(log_type_str);
      if (l == static_cast<log_type>(0xff)) {
        cerr << "ERROR: invalid log type" << std::endl;
        return EINVAL;
      }
      opt_log_type = l;
    } else if (ceph_argparse_binary_flag(args, i, &is_master_int, NULL, "--master", (char*)NULL)) {
      is_master = (bool)is_master_int;
      is_master_set = true;
    } else if (ceph_argparse_binary_flag(args, i, &set_default, NULL, "--default", (char*)NULL)) {
      /* do nothing */
    } else if (ceph_argparse_witharg(args, i, &val, "--redirect-zone", (char*)NULL)) {
      redirect_zone = val;
      redirect_zone_set = true;
    } else if (ceph_argparse_binary_flag(args, i, &read_only_int, NULL, "--read-only", (char*)NULL)) {
      read_only = (bool)read_only_int;
      is_read_only_set = true;
    } else if (ceph_argparse_witharg(args, i, &val, "--master-zone", (char*)NULL)) {
      master_zone = val;
    } else if (ceph_argparse_witharg(args, i, &val, "--period", (char*)NULL)) {
      period_id = val;
    } else if (ceph_argparse_witharg(args, i, &val, "--epoch", (char*)NULL)) {
      period_epoch = val;
    } else if (ceph_argparse_witharg(args, i, &val, "--remote", (char*)NULL)) {
      remote = val;
    } else if (ceph_argparse_witharg(args, i, &val, "--url", (char*)NULL)) {
      url = val;
    } else if (ceph_argparse_witharg(args, i, &val, "--region", (char*)NULL)) {
      opt_region = val;
    } else if (ceph_argparse_witharg(args, i, &val, "--realm-id", (char*)NULL)) {
      realm_id = val;
      opt_realm_id = val;
      g_conf().set_val("rgw_realm_id", val);
    } else if (ceph_argparse_witharg(args, i, &val, "--realm-new-name", (char*)NULL)) {
      realm_new_name = val;
    } else if (ceph_argparse_witharg(args, i, &val, "--zonegroup-id", (char*)NULL)) {
      zonegroup_id = val;
      opt_zonegroup_id = val;
      g_conf().set_val("rgw_zonegroup_id", val);
    } else if (ceph_argparse_witharg(args, i, &val, "--zonegroup-new-name", (char*)NULL)) {
      zonegroup_new_name = val;
    } else if (ceph_argparse_witharg(args, i, &val, "--placement-id", (char*)NULL)) {
      placement_id = val;
    } else if (ceph_argparse_witharg(args, i, &val, "--storage-class", (char*)NULL)) {
      opt_storage_class = val;
    } else if (ceph_argparse_witharg(args, i, &val, "--tags", (char*)NULL)) {
      get_str_list(val, ",", tags);
    } else if (ceph_argparse_witharg(args, i, &val, "--tags-add", (char*)NULL)) {
      get_str_list(val, ",", tags_add);
    } else if (ceph_argparse_witharg(args, i, &val, "--tags-rm", (char*)NULL)) {
      get_str_list(val, ",", tags_rm);
    } else if (ceph_argparse_witharg(args, i, &val, "--api-name", (char*)NULL)) {
      api_name = val;
    } else if (ceph_argparse_witharg(args, i, &val, "--zone-id", (char*)NULL)) {
      zone_id = val;
      opt_zone_id = val;
      g_conf().set_val("rgw_zone_id", val);
    } else if (ceph_argparse_witharg(args, i, &val, "--zone-new-name", (char*)NULL)) {
      zone_new_name = val;
    } else if (ceph_argparse_witharg(args, i, &val, "--endpoints", (char*)NULL)) {
      get_str_list(val, endpoints);
    } else if (ceph_argparse_witharg(args, i, &val, "--sync-from", (char*)NULL)) {
      get_str_list(val, sync_from);
    } else if (ceph_argparse_witharg(args, i, &val, "--sync-from-rm", (char*)NULL)) {
      get_str_list(val, sync_from_rm);
    } else if (ceph_argparse_binary_flag(args, i, &tmp_int, NULL, "--sync-from-all", (char*)NULL)) {
      sync_from_all = (bool)tmp_int;
      sync_from_all_specified = true;
    } else if (ceph_argparse_witharg(args, i, &val, "--source-zone", (char*)NULL)) {
      source_zone_name = val;
      opt_source_zone_name = val;
    } else if (ceph_argparse_witharg(args, i, &val, "--source-zone-id", (char*)NULL)) {
      opt_source_zone_id = val;
    } else if (ceph_argparse_witharg(args, i, &val, "--dest-zone", (char*)NULL)) {
      opt_dest_zone_name = val;
    } else if (ceph_argparse_witharg(args, i, &val, "--dest-zone-id", (char*)NULL)) {
      opt_dest_zone_id = val;
    } else if (ceph_argparse_witharg(args, i, &val, "--tier-type", (char*)NULL)) {
      tier_type = val;
      tier_type_specified = true;
    } else if (ceph_argparse_witharg(args, i, &val, "--tier-config", (char*)NULL)) {
      parse_tier_config_param(val, tier_config_add);
    } else if (ceph_argparse_witharg(args, i, &val, "--tier-config-rm", (char*)NULL)) {
      parse_tier_config_param(val, tier_config_rm);
    } else if (ceph_argparse_witharg(args, i, &val, "--index-pool", (char*)NULL)) {
      index_pool = val;
    } else if (ceph_argparse_witharg(args, i, &val, "--data-pool", (char*)NULL)) {
      data_pool = val;
    } else if (ceph_argparse_witharg(args, i, &val, "--data-extra-pool", (char*)NULL)) {
      data_extra_pool = val;
    } else if (ceph_argparse_witharg(args, i, &val, "--placement-index-type", (char*)NULL)) {
      if (val == "normal") {
        placement_index_type = rgw::BucketIndexType::Normal;
      } else if (val == "indexless") {
        placement_index_type = rgw::BucketIndexType::Indexless;
      } else {
        placement_index_type = (rgw::BucketIndexType)strict_strtol(val.c_str(), 10, &err);
        if (!err.empty()) {
          cerr << "ERROR: failed to parse index type index: " << err << std::endl;
          return EINVAL;
        }
      }
      index_type_specified = true;
    } else if (ceph_argparse_witharg(args, i, &val, "--compression", (char*)NULL)) {
      compression_type = val;
    } else if (ceph_argparse_witharg(args, i, &val, "--role-name", (char*)NULL)) {
      role_name = val;
    } else if (ceph_argparse_witharg(args, i, &val, "--path", (char*)NULL)) {
      path = val;
    } else if (ceph_argparse_witharg(args, i, &val, "--assume-role-policy-doc", (char*)NULL)) {
      assume_role_doc = val;
    } else if (ceph_argparse_witharg(args, i, &val, "--policy-name", (char*)NULL)) {
      policy_name = val;
    } else if (ceph_argparse_witharg(args, i, &val, "--policy-doc", (char*)NULL)) {
      perm_policy_doc = val;
    } else if (ceph_argparse_witharg(args, i, &val, "--path-prefix", (char*)NULL)) {
      path_prefix = val;
    } else if (ceph_argparse_witharg(args, i, &val, "--totp-serial", (char*)NULL)) {
      totp_serial = val;
    } else if (ceph_argparse_witharg(args, i, &val, "--totp-pin", (char*)NULL)) {
      totp_pin.push_back(val);
    } else if (ceph_argparse_witharg(args, i, &val, "--totp-seed", (char*)NULL)) {
      totp_seed = val;
    } else if (ceph_argparse_witharg(args, i, &val, "--totp-seed-type", (char*)NULL)) {
      totp_seed_type = val;
    } else if (ceph_argparse_witharg(args, i, &val, "--totp-seconds", (char*)NULL)) {
      totp_seconds = atoi(val.c_str());
    } else if (ceph_argparse_witharg(args, i, &val, "--totp-window", (char*)NULL)) {
      totp_window = atoi(val.c_str());
    } else if (ceph_argparse_witharg(args, i, &val, "--trim-delay-ms", (char*)NULL)) {
      trim_delay_ms = atoi(val.c_str());
    } else if (ceph_argparse_witharg(args, i, &val, "--topic", (char*)NULL)) {
      topic_name = val;
    } else if (ceph_argparse_witharg(args, i, &val, "--subscription", (char*)NULL)) {
      sub_name = val;
    } else if (ceph_argparse_witharg(args, i, &val, "--event-id", (char*)NULL)) {
      event_id = val;
    } else if (ceph_argparse_witharg(args, i, &val, "--group-id", (char*)NULL)) {
      opt_group_id = val;
    } else if (ceph_argparse_witharg(args, i, &val, "--status", (char*)NULL)) {
      opt_status = val;
    } else if (ceph_argparse_witharg(args, i, &val, "--flow-type", (char*)NULL)) {
      opt_flow_type = val;
    } else if (ceph_argparse_witharg(args, i, &val, "--zones", "--zone-names", (char*)NULL)) {
      vector<string> v;
      get_str_vec(val, v);
      opt_zone_names = std::move(v);
    } else if (ceph_argparse_witharg(args, i, &val, "--zone-ids", (char*)NULL)) {
      opt_zone_ids = zone_ids_from_str(val);
    } else if (ceph_argparse_witharg(args, i, &val, "--source-zones", "--source-zone-names", (char*)NULL)) {
      vector<string> v;
      get_str_vec(val, v);
      opt_source_zone_names = std::move(v);
    } else if (ceph_argparse_witharg(args, i, &val, "--source-zone-ids", (char*)NULL)) {
      opt_source_zone_ids = zone_ids_from_str(val);
    } else if (ceph_argparse_witharg(args, i, &val, "--dest-zones", "--dest-zone-names", (char*)NULL)) {
      vector<string> v;
      get_str_vec(val, v);
      opt_dest_zone_names = std::move(v);
    } else if (ceph_argparse_witharg(args, i, &val, "--dest-zone-ids", (char*)NULL)) {
      opt_dest_zone_ids = zone_ids_from_str(val);
    } else if (ceph_argparse_witharg(args, i, &val, "--flow-id", (char*)NULL)) {
      opt_flow_id = val;
    } else if (ceph_argparse_witharg(args, i, &val, "--pipe-id", (char*)NULL)) {
      opt_pipe_id = val;
    } else if (ceph_argparse_witharg(args, i, &val, "--source-tenant", (char*)NULL)) {
      opt_source_tenant = val;
    } else if (ceph_argparse_witharg(args, i, &val, "--source-bucket", (char*)NULL)) {
      opt_source_bucket_name = val;
    } else if (ceph_argparse_witharg(args, i, &val, "--source-bucket-id", (char*)NULL)) {
      opt_source_bucket_id = val;
    } else if (ceph_argparse_witharg(args, i, &val, "--dest-tenant", (char*)NULL)) {
      opt_dest_tenant = val;
    } else if (ceph_argparse_witharg(args, i, &val, "--dest-bucket", (char*)NULL)) {
      opt_dest_bucket_name = val;
    } else if (ceph_argparse_witharg(args, i, &val, "--dest-bucket-id", (char*)NULL)) {
      opt_dest_bucket_id = val;
    } else if (ceph_argparse_witharg(args, i, &val, "--effective-zone-name", "--effective-zone", (char*)NULL)) {
      opt_effective_zone_name = val;
    } else if (ceph_argparse_witharg(args, i, &val, "--effective-zone-id", (char*)NULL)) {
      opt_effective_zone_id = rgw_zone_id(val);
    } else if (ceph_argparse_witharg(args, i, &val, "--prefix", (char*)NULL)) {
      opt_prefix = val;
    } else if (ceph_argparse_witharg(args, i, &val, "--prefix-rm", (char*)NULL)) {
      opt_prefix_rm = val;
    } else if (ceph_argparse_witharg(args, i, &val, "--priority", (char*)NULL)) {
      opt_priority = atoi(val.c_str());
    } else if (ceph_argparse_witharg(args, i, &val, "--mode", (char*)NULL)) {
      opt_mode = val;
    } else if (ceph_argparse_witharg(args, i, &val, "--dest-owner", (char*)NULL)) {
      opt_dest_owner.emplace(val);
      opt_dest_owner = val;
    } else if (ceph_argparse_witharg(args, i, &val, "--retry-delay-ms", (char*)NULL)) {
      opt_retry_delay_ms = std::chrono::milliseconds(atoi(val.c_str()));
    } else if (ceph_argparse_witharg(args, i, &val, "--timeout-sec", (char*)NULL)) {
      opt_timeout_sec = std::chrono::seconds(atoi(val.c_str()));
    } else if (ceph_argparse_witharg(args, i, &val, "--inject-error-at", (char*)NULL)) {
      inject_error_at = val;
    } else if (ceph_argparse_witharg(args, i, &val, "--inject-error-code", (char*)NULL)) {
      inject_error_code = atoi(val.c_str());
    } else if (ceph_argparse_witharg(args, i, &val, "--inject-abort-at", (char*)NULL)) {
      inject_abort_at = val;
    } else if (ceph_argparse_binary_flag(args, i, &detail, NULL, "--detail", (char*)NULL)) {
      // do nothing
    } else if (ceph_argparse_witharg(args, i, &val, "--context", (char*)NULL)) {
      str_script_ctx = val;
    } else if (ceph_argparse_witharg(args, i, &val, "--package", (char*)NULL)) {
      script_package = val;
    } else if (ceph_argparse_binary_flag(args, i, &allow_compilation, NULL, "--allow-compilation", (char*)NULL)) {
      // do nothing
    } else if (ceph_argparse_witharg(args, i, &val, "--rgw-obj-fs", (char*)NULL)) {
      rgw_obj_fs = val;
    } else if (ceph_argparse_witharg(args, i, &val, "--enable-feature", (char*)NULL)) {
      if (!rgw::zone_features::supports(val)) {
        std::cerr << "ERROR: Cannot enable unrecognized zone feature \"" << val << "\"" << std::endl;
        return EINVAL;
      }
      enable_features.insert(val);
    } else if (ceph_argparse_witharg(args, i, &val, "--disable-feature", (char*)NULL)) {
      disable_features.insert(val);
    } else if (strncmp(*i, "-", 1) == 0) {
      cerr << "ERROR: invalid flag " << *i << std::endl;
      return EINVAL;
    } else {
      ++i;
    }
  }

  /* common_init_finish needs to be called after g_conf().set_val() */
  common_init_finish(g_ceph_context);

  if (args.empty()) {
    usage();
    exit(1);
  }
  else {
    std::vector<string> extra_args;
    std::vector<string> expected;

    std::any _opt_cmd;

    if (!cmd.find_command(args, &_opt_cmd, &extra_args, &err, &expected)) {
      if (!expected.empty()) {
        cerr << err << std::endl;
        cerr << "Expected one of the following:" << std::endl;
        for (auto& exp : expected) {
          if (exp == "*" || exp == "[*]") {
            continue;
          }
          cerr << "  " << exp << std::endl;
        }
      } else {
        cerr << "Command not found:";
        for (auto& arg : args) {
          cerr << " " << arg;
        }
        cerr << std::endl;
      }
      exit(1);
    }

    opt_cmd = std::any_cast<OPT>(_opt_cmd);

    /* some commands may have an optional extra param */
    if (!extra_args.empty()) {
      switch (opt_cmd) {
        case OPT::METADATA_GET:
        case OPT::METADATA_PUT:
        case OPT::METADATA_RM:
        case OPT::METADATA_LIST:
          metadata_key = extra_args[0];
          break;
        default:
          break;
      }
    }

    // not a raw op if 'period update' needs to commit to master
    bool raw_period_update = opt_cmd == OPT::PERIOD_UPDATE && !commit;
    // not a raw op if 'period pull' needs to read zone/period configuration
    bool raw_period_pull = opt_cmd == OPT::PERIOD_PULL && !url.empty();

    std::set<OPT> raw_storage_ops_list = {OPT::ZONEGROUP_ADD, OPT::ZONEGROUP_CREATE,
			 OPT::ZONEGROUP_DELETE,
			 OPT::ZONEGROUP_GET, OPT::ZONEGROUP_LIST,
			 OPT::ZONEGROUP_SET, OPT::ZONEGROUP_DEFAULT,
			 OPT::ZONEGROUP_RENAME, OPT::ZONEGROUP_MODIFY,
			 OPT::ZONEGROUP_REMOVE,
			 OPT::ZONEGROUP_PLACEMENT_ADD, OPT::ZONEGROUP_PLACEMENT_RM,
			 OPT::ZONEGROUP_PLACEMENT_MODIFY, OPT::ZONEGROUP_PLACEMENT_LIST,
			 OPT::ZONEGROUP_PLACEMENT_GET,
			 OPT::ZONEGROUP_PLACEMENT_DEFAULT,
			 OPT::ZONE_CREATE, OPT::ZONE_DELETE,
			 OPT::ZONE_GET, OPT::ZONE_SET, OPT::ZONE_RENAME,
			 OPT::ZONE_LIST, OPT::ZONE_MODIFY, OPT::ZONE_DEFAULT,
			 OPT::ZONE_PLACEMENT_ADD, OPT::ZONE_PLACEMENT_RM,
			 OPT::ZONE_PLACEMENT_MODIFY, OPT::ZONE_PLACEMENT_LIST,
			 OPT::ZONE_PLACEMENT_GET,
			 OPT::REALM_CREATE,
			 OPT::PERIOD_DELETE, OPT::PERIOD_GET,
			 OPT::PERIOD_GET_CURRENT, OPT::PERIOD_LIST,
			 OPT::GLOBAL_QUOTA_GET, OPT::GLOBAL_QUOTA_SET,
			 OPT::GLOBAL_QUOTA_ENABLE, OPT::GLOBAL_QUOTA_DISABLE,
       OPT::GLOBAL_RATELIMIT_GET, OPT::GLOBAL_RATELIMIT_SET,
			 OPT::GLOBAL_RATELIMIT_ENABLE, OPT::GLOBAL_RATELIMIT_DISABLE,
			 OPT::REALM_DELETE, OPT::REALM_GET, OPT::REALM_LIST,
			 OPT::REALM_LIST_PERIODS,
			 OPT::REALM_GET_DEFAULT,
			 OPT::REALM_RENAME, OPT::REALM_SET,
			 OPT::REALM_DEFAULT, OPT::REALM_PULL};

    std::set<OPT> readonly_ops_list = {
                         OPT::USER_INFO,
			 OPT::USER_STATS,
			 OPT::BUCKETS_LIST,
			 OPT::BUCKET_LIMIT_CHECK,
			 OPT::BUCKET_LAYOUT,
			 OPT::BUCKET_STATS,
			 OPT::BUCKET_SYNC_CHECKPOINT,
			 OPT::BUCKET_SYNC_INFO,
			 OPT::BUCKET_SYNC_STATUS,
			 OPT::BUCKET_SYNC_MARKERS,
			 OPT::BUCKET_SHARD_OBJECTS,
			 OPT::BUCKET_OBJECT_SHARD,
			 OPT::LOG_LIST,
			 OPT::LOG_SHOW,
			 OPT::USAGE_SHOW,
			 OPT::OBJECT_STAT,
			 OPT::BI_GET,
			 OPT::BI_LIST,
			 OPT::OLH_GET,
			 OPT::OLH_READLOG,
			 OPT::GC_LIST,
			 OPT::LC_LIST,
			 OPT::ORPHANS_LIST_JOBS,
			 OPT::ZONEGROUP_GET,
			 OPT::ZONEGROUP_LIST,
			 OPT::ZONEGROUP_PLACEMENT_LIST,
			 OPT::ZONEGROUP_PLACEMENT_GET,
			 OPT::ZONE_GET,
			 OPT::ZONE_LIST,
			 OPT::ZONE_PLACEMENT_LIST,
			 OPT::ZONE_PLACEMENT_GET,
			 OPT::METADATA_GET,
			 OPT::METADATA_LIST,
			 OPT::METADATA_SYNC_STATUS,
			 OPT::MDLOG_LIST,
			 OPT::MDLOG_STATUS,
			 OPT::SYNC_ERROR_LIST,
			 OPT::SYNC_GROUP_GET,
			 OPT::SYNC_POLICY_GET,
			 OPT::BILOG_LIST,
			 OPT::BILOG_STATUS,
			 OPT::DATA_SYNC_STATUS,
			 OPT::DATALOG_LIST,
			 OPT::DATALOG_STATUS,
			 OPT::REALM_GET,
			 OPT::REALM_GET_DEFAULT,
			 OPT::REALM_LIST,
			 OPT::REALM_LIST_PERIODS,
			 OPT::PERIOD_GET,
			 OPT::PERIOD_GET_CURRENT,
			 OPT::PERIOD_LIST,
			 OPT::GLOBAL_QUOTA_GET,
       OPT::GLOBAL_RATELIMIT_GET,
			 OPT::SYNC_INFO,
			 OPT::SYNC_STATUS,
			 OPT::ROLE_GET,
			 OPT::ROLE_LIST,
			 OPT::ROLE_POLICY_LIST,
			 OPT::ROLE_POLICY_GET,
			 OPT::RESHARD_LIST,
			 OPT::RESHARD_STATUS,
			 OPT::PUBSUB_TOPICS_LIST,
			 OPT::PUBSUB_TOPIC_GET,
			 OPT::PUBSUB_SUB_GET,
			 OPT::PUBSUB_SUB_PULL,
			 OPT::SCRIPT_GET,
    };

    std::set<OPT> gc_ops_list = {
			 OPT::GC_LIST,
			 OPT::GC_PROCESS,
			 OPT::OBJECT_RM,
			 OPT::BUCKET_RM,  // --purge-objects
			 OPT::USER_RM,    // --purge-data
			 OPT::OBJECTS_EXPIRE,
			 OPT::OBJECTS_EXPIRE_STALE_RM,
			 OPT::LC_PROCESS,
       OPT::BUCKET_SYNC_RUN,
       OPT::DATA_SYNC_RUN,
       OPT::BUCKET_REWRITE,
       OPT::OBJECT_REWRITE
    };

    raw_storage_op = (raw_storage_ops_list.find(opt_cmd) != raw_storage_ops_list.end() ||
			   raw_period_update || raw_period_pull);
    bool need_cache = readonly_ops_list.find(opt_cmd) == readonly_ops_list.end();
    bool need_gc = (gc_ops_list.find(opt_cmd) != gc_ops_list.end()) && !bypass_gc;

    std::string rgw_store = "rados";
<<<<<<< HEAD
    const auto& config_store = g_conf().get_val<std::string>("rgw_backend_store");
    #ifdef WITH_RADOSGW_DBSTORE
    if (config_store == "dbstore") {
      rgw_store = "dbstore";
    }
    #endif

    #ifdef WITH_RADOSGW_MOTR
    if (config_store == "motr") {
      rgw_store = "motr";
    }
    #endif
    lsubdout(cct, rgw, 1) << "RGW CONF BACKEND STORE = " << config_store << dendl;
    lsubdout(cct, rgw, 1) << "RGW BACKEND STORE = " << rgw_store << dendl;

    if (raw_storage_op) {
      store = StoreManager::get_raw_storage(dpp(), g_ceph_context, rgw_store);
    } else {
      store = StoreManager::get_storage(dpp(), g_ceph_context, rgw_store, false, false, false,
					   false, false,
					   need_cache && g_conf()->rgw_cache_enabled, need_gc);
=======
    // Get the store backend
    const auto& config_store = g_conf().get_val<std::string>("rgw_backend_store");
#ifdef WITH_RADOSGW_DBSTORE
    if (config_store == "dbstore") {
      rgw_store = "dbstore";
    }
#endif

#ifdef WITH_RADOSGW_MOTR
    if (config_store == "motr") {
      rgw_store = "motr";
    }
#endif

    if (raw_storage_op) {
      store = StoreManager::get_raw_storage(dpp(),
					    g_ceph_context,
					    rgw_store);
    } else {
      store = StoreManager::get_storage(dpp(),
					g_ceph_context,
					rgw_store,
					false,
					false,
					false,
					false,
					false,
					need_cache && g_conf()->rgw_cache_enabled,
					need_gc);
>>>>>>> d4d95949
    }
    if (!store) {
      cerr << "couldn't init storage provider" << std::endl;
      return 5; //EIO
    }

    /* Needs to be after the store is initialized.  Note, user could be empty here. */
    user = store->get_user(user_id_arg);

    init_optional_bucket(opt_bucket, opt_tenant,
                         opt_bucket_name, opt_bucket_id);
    init_optional_bucket(opt_source_bucket, opt_source_tenant,
                         opt_source_bucket_name, opt_source_bucket_id);
    init_optional_bucket(opt_dest_bucket, opt_dest_tenant,
                         opt_dest_bucket_name, opt_dest_bucket_id);

    if (tenant.empty()) {
      tenant = user->get_tenant();
    } else {
      if (rgw::sal::User::empty(user) && opt_cmd != OPT::ROLE_CREATE
                          && opt_cmd != OPT::ROLE_DELETE
                          && opt_cmd != OPT::ROLE_GET
                          && opt_cmd != OPT::ROLE_MODIFY
                          && opt_cmd != OPT::ROLE_LIST
                          && opt_cmd != OPT::ROLE_POLICY_PUT
                          && opt_cmd != OPT::ROLE_POLICY_LIST
                          && opt_cmd != OPT::ROLE_POLICY_GET
                          && opt_cmd != OPT::ROLE_POLICY_DELETE
                          && opt_cmd != OPT::RESHARD_ADD
                          && opt_cmd != OPT::RESHARD_CANCEL
                          && opt_cmd != OPT::RESHARD_STATUS) {
        cerr << "ERROR: --tenant is set, but there's no user ID" << std::endl;
        return EINVAL;
      }
      user->set_tenant(tenant);
    }
    if (user_ns.empty()) {
      user_ns = user->get_id().ns;
    } else {
      user->set_ns(user_ns);
    }

    if (!new_user_id.empty() && !tenant.empty()) {
      new_user_id.tenant = tenant;
    }

    /* check key parameter conflict */
    if ((!access_key.empty()) && gen_access_key) {
        cerr << "ERROR: key parameter conflict, --access-key & --gen-access-key" << std::endl;
        return EINVAL;
    }
    if ((!secret_key.empty()) && gen_secret_key) {
        cerr << "ERROR: key parameter conflict, --secret & --gen-secret" << std::endl;
        return EINVAL;
    }
  }

  // default to pretty json
  if (format.empty()) {
    format = "json";
    pretty_format = true;
  }

  if (format ==  "xml")
    formatter = make_unique<XMLFormatter>(new XMLFormatter(pretty_format));
  else if (format == "json")
    formatter = make_unique<JSONFormatter>(new JSONFormatter(pretty_format));
  else {
    cerr << "unrecognized format: " << format << std::endl;
    exit(1);
  }

  zone_formatter = std::make_unique<JSONFormatter_PrettyZone>(pretty_format);

  realm_name = g_conf()->rgw_realm;
  zone_name = g_conf()->rgw_zone;
  zonegroup_name = g_conf()->rgw_zonegroup;

  if (!realm_name.empty()) {
    opt_realm_name = realm_name;
  }

  if (!zone_name.empty()) {
    opt_zone_name = zone_name;
  }

  if (!zonegroup_name.empty()) {
    opt_zonegroup_name = zonegroup_name;
  }

  RGWStreamFlusher stream_flusher(formatter.get(), cout);

  RGWUserAdminOpState user_op(store);
  if (!user_email.empty()) {
    user_op.user_email_specified=true;
  }

  if (!source_zone_name.empty()) {
    if (!static_cast<rgw::sal::RadosStore*>(store)->svc()->zone->find_zone_id_by_name(source_zone_name, &source_zone)) {
      cerr << "WARNING: cannot find source zone id for name=" << source_zone_name << std::endl;
      source_zone = source_zone_name;
    }
  }

  rgw_http_client_init(g_ceph_context);

  struct rgw_curl_setup {
    rgw_curl_setup() {
      rgw::curl::setup_curl(boost::none);
    }
    ~rgw_curl_setup() {
      rgw::curl::cleanup_curl();
    }
  } curl_cleanup;

  oath_init();

  StoreDestructor store_destructor(static_cast<rgw::sal::RadosStore*>(store));

  if (raw_storage_op) {
    try_to_resolve_local_entities(realm_id, realm_name,
                                  zonegroup_id, zonegroup_name,
                                  zone_id, zone_name);


    switch (opt_cmd) {
    case OPT::PERIOD_DELETE:
      {
	if (period_id.empty()) {
	  cerr << "missing period id" << std::endl;
	  return EINVAL;
	}
	RGWPeriod period(period_id);
	int ret = period.init(dpp(), g_ceph_context, static_cast<rgw::sal::RadosStore*>(store)->svc()->sysobj, null_yield);
	if (ret < 0) {
	  cerr << "period.init failed: " << cpp_strerror(-ret) << std::endl;
	  return -ret;
	}
	ret = period.delete_obj(dpp(), null_yield);
	if (ret < 0) {
	  cerr << "ERROR: couldn't delete period: " << cpp_strerror(-ret) << std::endl;
	  return -ret;
	}

      }
      break;
    case OPT::PERIOD_GET:
      {
	epoch_t epoch = 0;
	if (!period_epoch.empty()) {
	  epoch = atoi(period_epoch.c_str());
	}
        if (staging) {
          RGWRealm realm(realm_id, realm_name);
          int ret = realm.init(dpp(), g_ceph_context, static_cast<rgw::sal::RadosStore*>(store)->svc()->sysobj, null_yield);
          if (ret < 0 ) {
            cerr << "Error initializing realm " << cpp_strerror(-ret) << std::endl;
            return -ret;
          }
          realm_id = realm.get_id();
          realm_name = realm.get_name();
          period_id = RGWPeriod::get_staging_id(realm_id);
          epoch = 1;
        }
	RGWPeriod period(period_id, epoch);
	int ret = period.init(dpp(), g_ceph_context, static_cast<rgw::sal::RadosStore*>(store)->svc()->sysobj, realm_id,
			      null_yield, realm_name);
	if (ret < 0) {
	  cerr << "period init failed: " << cpp_strerror(-ret) << std::endl;
	  return -ret;
	}
	encode_json("period", period, formatter.get());
	formatter->flush(cout);
      }
      break;
    case OPT::PERIOD_GET_CURRENT:
      {
        int ret = read_current_period_id(static_cast<rgw::sal::RadosStore*>(store), realm_id, realm_name, &period_id);
	if (ret < 0) {
	  return -ret;
	}
	formatter->open_object_section("period_get_current");
	encode_json("current_period", period_id, formatter.get());
	formatter->close_section();
	formatter->flush(cout);
      }
      break;
    case OPT::PERIOD_LIST:
      {
	list<string> periods;
	int ret = static_cast<rgw::sal::RadosStore*>(store)->svc()->zone->list_periods(dpp(), periods);
	if (ret < 0) {
	  cerr << "failed to list periods: " << cpp_strerror(-ret) << std::endl;
	  return -ret;
	}
	formatter->open_object_section("periods_list");
	encode_json("periods", periods, formatter.get());
	formatter->close_section();
	formatter->flush(cout);
      }
      break;
    case OPT::PERIOD_UPDATE:
      {
        int ret = update_period(realm_id, realm_name, period_id, period_epoch,
                                commit, remote, url, opt_region,
                                access_key, secret_key,
                                formatter.get(), yes_i_really_mean_it);
	if (ret < 0) {
	  return -ret;
	}
      }
      break;
    case OPT::PERIOD_PULL:
      {
        boost::optional<RGWRESTConn> conn;
        RGWRESTConn *remote_conn = nullptr;
        if (url.empty()) {
          // load current period for endpoints
          RGWRealm realm(realm_id, realm_name);
          int ret = realm.init(dpp(), g_ceph_context, static_cast<rgw::sal::RadosStore*>(store)->svc()->sysobj, null_yield);
          if (ret < 0) {
            cerr << "failed to init realm: " << cpp_strerror(-ret) << std::endl;
            return -ret;
          }
          RGWPeriod current_period(realm.get_current_period());
          ret = current_period.init(dpp(), g_ceph_context, static_cast<rgw::sal::RadosStore*>(store)->svc()->sysobj, null_yield);
          if (ret < 0) {
            cerr << "failed to init current period: " << cpp_strerror(-ret) << std::endl;
            return -ret;
          }
          if (remote.empty()) {
            // use realm master zone as remote
            remote = current_period.get_master_zone().id;
          }
          conn = get_remote_conn(static_cast<rgw::sal::RadosStore*>(store), current_period.get_map(), remote);
          if (!conn) {
            cerr << "failed to find a zone or zonegroup for remote "
                << remote << std::endl;
            return -ENOENT;
          }
          remote_conn = &*conn;
        }

        RGWPeriod period;
        int ret = do_period_pull(remote_conn, url, opt_region,
                                 access_key, secret_key,
                                 realm_id, realm_name, period_id, period_epoch,
                                 &period);
        if (ret < 0) {
          cerr << "period pull failed: " << cpp_strerror(-ret) << std::endl;
          return -ret;
        }

        encode_json("period", period, formatter.get());
        formatter->flush(cout);
      }
      break;
    case OPT::GLOBAL_RATELIMIT_GET:
    case OPT::GLOBAL_RATELIMIT_SET:
    case OPT::GLOBAL_RATELIMIT_ENABLE:
    case OPT::GLOBAL_RATELIMIT_DISABLE:
      {
        if (realm_id.empty()) {
          RGWRealm realm(g_ceph_context, static_cast<rgw::sal::RadosStore*>(store)->svc()->sysobj);
          if (!realm_name.empty()) {
            // look up realm_id for the given realm_name
            int ret = realm.read_id(dpp(), realm_name, realm_id, null_yield);
            if (ret < 0) {
              cerr << "ERROR: failed to read realm for " << realm_name
                  << ": " << cpp_strerror(-ret) << std::endl;
              return -ret;
            }
          } else {
            // use default realm_id when none is given
            int ret = realm.read_default_id(dpp(), realm_id, null_yield);
            if (ret < 0 && ret != -ENOENT) { // on ENOENT, use empty realm_id
              cerr << "ERROR: failed to read default realm: "
                  << cpp_strerror(-ret) << std::endl;
              return -ret;
            }
          }
        }

        RGWPeriodConfig period_config;
        int ret = period_config.read(dpp(), static_cast<rgw::sal::RadosStore*>(store)->svc()->sysobj, realm_id, null_yield);
        if (ret < 0 && ret != -ENOENT) {
          cerr << "ERROR: failed to read period config: "
              << cpp_strerror(-ret) << std::endl;
          return -ret;
        }
        bool ratelimit_configured = true;
        formatter->open_object_section("period_config");
        if (ratelimit_scope == "bucket") {
          ratelimit_configured = set_ratelimit_info(period_config.bucket_ratelimit, opt_cmd,
                         max_read_ops, max_write_ops,
                         max_read_bytes, max_write_bytes,
                         have_max_read_ops, have_max_write_ops,
                         have_max_read_bytes, have_max_write_bytes);
          encode_json("bucket_ratelimit", period_config.bucket_ratelimit, formatter.get());
        } else if (ratelimit_scope == "user") {
          ratelimit_configured = set_ratelimit_info(period_config.user_ratelimit, opt_cmd,
                         max_read_ops, max_write_ops,
                         max_read_bytes, max_write_bytes,
                         have_max_read_ops, have_max_write_ops,
                         have_max_read_bytes, have_max_write_bytes);
          encode_json("user_ratelimit", period_config.user_ratelimit, formatter.get());
        } else if (ratelimit_scope == "anonymous") {
          ratelimit_configured = set_ratelimit_info(period_config.anon_ratelimit, opt_cmd,
                         max_read_ops, max_write_ops,
                         max_read_bytes, max_write_bytes,
                         have_max_read_ops, have_max_write_ops,
                         have_max_read_bytes, have_max_write_bytes);
          encode_json("anonymous_ratelimit", period_config.anon_ratelimit, formatter.get());
        } else if (ratelimit_scope.empty() && opt_cmd == OPT::GLOBAL_RATELIMIT_GET) {
          // if no scope is given for GET, print both
          encode_json("bucket_ratelimit", period_config.bucket_ratelimit, formatter.get());
          encode_json("user_ratelimit", period_config.user_ratelimit, formatter.get());
          encode_json("anonymous_ratelimit", period_config.anon_ratelimit, formatter.get());
        } else {
          cerr << "ERROR: invalid rate limit scope specification. Please specify "
              "either --ratelimit-scope=bucket, or --ratelimit-scope=user or --ratelimit-scope=anonymous" << std::endl;
          return EINVAL;
        }
        if (!ratelimit_configured) {
          cerr << "ERROR: no rate limit values have been specified" << std::endl;
          return EINVAL;
        }

        formatter->close_section();

        if (opt_cmd != OPT::GLOBAL_RATELIMIT_GET) {
          // write the modified period config
          ret = period_config.write(dpp(), static_cast<rgw::sal::RadosStore*>(store)->svc()->sysobj, realm_id, null_yield);
          if (ret < 0) {
            cerr << "ERROR: failed to write period config: "
                << cpp_strerror(-ret) << std::endl;
            return -ret;
          }
          if (!realm_id.empty()) {
            cout << "Global ratelimit changes saved. Use 'period update' to apply "
                "them to the staging period, and 'period commit' to commit the "
                "new period." << std::endl;
          } else {
            cout << "Global ratelimit changes saved. They will take effect as "
                "the gateways are restarted." << std::endl;
          }
        }

        formatter->flush(cout);
      }
      break;
    case OPT::GLOBAL_QUOTA_GET:
    case OPT::GLOBAL_QUOTA_SET:
    case OPT::GLOBAL_QUOTA_ENABLE:
    case OPT::GLOBAL_QUOTA_DISABLE:
      {
        if (realm_id.empty()) {
          RGWRealm realm(g_ceph_context, static_cast<rgw::sal::RadosStore*>(store)->svc()->sysobj);
          if (!realm_name.empty()) {
            // look up realm_id for the given realm_name
            int ret = realm.read_id(dpp(), realm_name, realm_id, null_yield);
            if (ret < 0) {
              cerr << "ERROR: failed to read realm for " << realm_name
                  << ": " << cpp_strerror(-ret) << std::endl;
              return -ret;
            }
          } else {
            // use default realm_id when none is given
            int ret = realm.read_default_id(dpp(), realm_id, null_yield);
            if (ret < 0 && ret != -ENOENT) { // on ENOENT, use empty realm_id
              cerr << "ERROR: failed to read default realm: "
                  << cpp_strerror(-ret) << std::endl;
              return -ret;
            }
          }
        }

        RGWPeriodConfig period_config;
        int ret = period_config.read(dpp(), static_cast<rgw::sal::RadosStore*>(store)->svc()->sysobj, realm_id, null_yield);
        if (ret < 0 && ret != -ENOENT) {
          cerr << "ERROR: failed to read period config: "
              << cpp_strerror(-ret) << std::endl;
          return -ret;
        }

        formatter->open_object_section("period_config");
        if (quota_scope == "bucket") {
          set_quota_info(period_config.quota.bucket_quota, opt_cmd,
                         max_size, max_objects,
                         have_max_size, have_max_objects);
          encode_json("bucket quota", period_config.quota.bucket_quota, formatter.get());
        } else if (quota_scope == "user") {
          set_quota_info(period_config.quota.user_quota, opt_cmd,
                         max_size, max_objects,
                         have_max_size, have_max_objects);
          encode_json("user quota", period_config.quota.user_quota, formatter.get());
        } else if (quota_scope.empty() && opt_cmd == OPT::GLOBAL_QUOTA_GET) {
          // if no scope is given for GET, print both
          encode_json("bucket quota", period_config.quota.bucket_quota, formatter.get());
          encode_json("user quota", period_config.quota.user_quota, formatter.get());
        } else {
          cerr << "ERROR: invalid quota scope specification. Please specify "
              "either --quota-scope=bucket, or --quota-scope=user" << std::endl;
          return EINVAL;
        }
        formatter->close_section();

        if (opt_cmd != OPT::GLOBAL_QUOTA_GET) {
          // write the modified period config
          ret = period_config.write(dpp(), static_cast<rgw::sal::RadosStore*>(store)->svc()->sysobj, realm_id, null_yield);
          if (ret < 0) {
            cerr << "ERROR: failed to write period config: "
                << cpp_strerror(-ret) << std::endl;
            return -ret;
          }
          if (!realm_id.empty()) {
            cout << "Global quota changes saved. Use 'period update' to apply "
                "them to the staging period, and 'period commit' to commit the "
                "new period." << std::endl;
          } else {
            cout << "Global quota changes saved. They will take effect as "
                "the gateways are restarted." << std::endl;
          }
        }

        formatter->flush(cout);
      }
      break;
    case OPT::REALM_CREATE:
      {
	if (realm_name.empty()) {
	  cerr << "missing realm name" << std::endl;
	  return EINVAL;
	}

	RGWRealm realm(realm_name, g_ceph_context, static_cast<rgw::sal::RadosStore*>(store)->svc()->sysobj);
	int ret = realm.create(dpp(), null_yield);
	if (ret < 0) {
	  cerr << "ERROR: couldn't create realm " << realm_name << ": " << cpp_strerror(-ret) << std::endl;
	  return -ret;
	}

        if (set_default) {
          ret = realm.set_as_default(dpp(), null_yield);
          if (ret < 0) {
            cerr << "failed to set realm " << realm_name << " as default: " << cpp_strerror(-ret) << std::endl;
          }
        }

	encode_json("realm", realm, formatter.get());
	formatter->flush(cout);
      }
      break;
    case OPT::REALM_DELETE:
      {
	if (empty_opt(opt_realm_name) && empty_opt(opt_realm_id)) {
	  cerr << "missing realm name or id" << std::endl;
	  return EINVAL;
	}
	RGWRealm realm(safe_opt(opt_realm_id), safe_opt(opt_realm_name));
	int ret = realm.init(dpp(), g_ceph_context, static_cast<rgw::sal::RadosStore*>(store)->svc()->sysobj, null_yield);
	if (ret < 0) {
	  cerr << "realm.init failed: " << cpp_strerror(-ret) << std::endl;
	  return -ret;
	}
	ret = realm.delete_obj(dpp(), null_yield);
	if (ret < 0) {
	  cerr << "ERROR: couldn't : " << cpp_strerror(-ret) << std::endl;
	  return -ret;
	}

      }
      break;
    case OPT::REALM_GET:
      {
	RGWRealm realm(realm_id, realm_name);
	int ret = realm.init(dpp(), g_ceph_context, static_cast<rgw::sal::RadosStore*>(store)->svc()->sysobj, null_yield);
	if (ret < 0) {
	  if (ret == -ENOENT && realm_name.empty() && realm_id.empty()) {
	    cerr << "missing realm name or id, or default realm not found" << std::endl;
	  } else {
	    cerr << "realm.init failed: " << cpp_strerror(-ret) << std::endl;
          }
	  return -ret;
	}
	encode_json("realm", realm, formatter.get());
	formatter->flush(cout);
      }
      break;
    case OPT::REALM_GET_DEFAULT:
      {
	RGWRealm realm(g_ceph_context, static_cast<rgw::sal::RadosStore*>(store)->svc()->sysobj);
	string default_id;
	int ret = realm.read_default_id(dpp(), default_id, null_yield);
	if (ret == -ENOENT) {
	  cout << "No default realm is set" << std::endl;
	  return -ret;
	} else if (ret < 0) {
	  cerr << "Error reading default realm: " << cpp_strerror(-ret) << std::endl;
	  return -ret;
	}
	cout << "default realm: " << default_id << std::endl;
      }
      break;
    case OPT::REALM_LIST:
      {
	RGWRealm realm(g_ceph_context, static_cast<rgw::sal::RadosStore*>(store)->svc()->sysobj);
	string default_id;
	int ret = realm.read_default_id(dpp(), default_id, null_yield);
	if (ret < 0 && ret != -ENOENT) {
	  cerr << "could not determine default realm: " << cpp_strerror(-ret) << std::endl;
	}
	list<string> realms;
	ret = static_cast<rgw::sal::RadosStore*>(store)->svc()->zone->list_realms(dpp(), realms);
	if (ret < 0) {
	  cerr << "failed to list realms: " << cpp_strerror(-ret) << std::endl;
	  return -ret;
	}
	formatter->open_object_section("realms_list");
	encode_json("default_info", default_id, formatter.get());
	encode_json("realms", realms, formatter.get());
	formatter->close_section();
	formatter->flush(cout);
      }
      break;
    case OPT::REALM_LIST_PERIODS:
      {
        int ret = read_current_period_id(static_cast<rgw::sal::RadosStore*>(store), realm_id, realm_name, &period_id);
	if (ret < 0) {
	  return -ret;
	}
	list<string> periods;
	ret = static_cast<rgw::sal::RadosStore*>(store)->svc()->zone->list_periods(dpp(), period_id, periods, null_yield);
	if (ret < 0) {
	  cerr << "list periods failed: " << cpp_strerror(-ret) << std::endl;
	  return -ret;
	}
	formatter->open_object_section("realm_periods_list");
	encode_json("current_period", period_id, formatter.get());
	encode_json("periods", periods, formatter.get());
	formatter->close_section();
	formatter->flush(cout);
      }
      break;

    case OPT::REALM_RENAME:
      {
	RGWRealm realm(realm_id, realm_name);
	if (realm_new_name.empty()) {
	  cerr << "missing realm new name" << std::endl;
	  return EINVAL;
	}
	if (realm_name.empty() && realm_id.empty()) {
	  cerr << "missing realm name or id" << std::endl;
	  return EINVAL;
	}
	int ret = realm.init(dpp(), g_ceph_context, static_cast<rgw::sal::RadosStore*>(store)->svc()->sysobj, null_yield);
	if (ret < 0) {
	  cerr << "realm.init failed: " << cpp_strerror(-ret) << std::endl;
	  return -ret;
	}
	ret = realm.rename(dpp(), realm_new_name, null_yield);
	if (ret < 0) {
	  cerr << "realm.rename failed: " << cpp_strerror(-ret) << std::endl;
	  return -ret;
	}
        cout << "Realm name updated. Note that this change only applies to "
            "the current cluster, so this command must be run separately "
            "on each of the realm's other clusters." << std::endl;
      }
      break;
    case OPT::REALM_SET:
      {
	if (realm_id.empty() && realm_name.empty()) {
	  cerr << "no realm name or id provided" << std::endl;
	  return EINVAL;
	}
	RGWRealm realm(realm_id, realm_name);
	bool new_realm = false;
	int ret = realm.init(dpp(), g_ceph_context, static_cast<rgw::sal::RadosStore*>(store)->svc()->sysobj, null_yield);
	if (ret < 0 && ret != -ENOENT) {
	  cerr << "failed to init realm: " << cpp_strerror(-ret) << std::endl;
	  return -ret;
	} else if (ret == -ENOENT) {
	  new_realm = true;
	}
	ret = read_decode_json(infile, realm);
	if (ret < 0) {
	  return 1;
	}
	if (!realm_name.empty() && realm.get_name() != realm_name) {
	  cerr << "mismatch between --rgw-realm " << realm_name << " and json input file name " <<
	    realm.get_name() << std::endl;
	  return EINVAL;
	}
	/* new realm */
	if (new_realm) {
	  cout << "clearing period and epoch for new realm" << std::endl;
	  realm.clear_current_period_and_epoch();
	  ret = realm.create(dpp(), null_yield);
	  if (ret < 0) {
	    cerr << "ERROR: couldn't create new realm: " << cpp_strerror(-ret) << std::endl;
	    return 1;
	  }
	} else {
	  ret = realm.update(dpp(), null_yield);
	  if (ret < 0) {
	    cerr << "ERROR: couldn't store realm info: " << cpp_strerror(-ret) << std::endl;
	    return 1;
	  }
	}

        if (set_default) {
          ret = realm.set_as_default(dpp(), null_yield);
          if (ret < 0) {
            cerr << "failed to set realm " << realm_name << " as default: " << cpp_strerror(-ret) << std::endl;
          }
        }
	encode_json("realm", realm, formatter.get());
	formatter->flush(cout);
      }
      break;

    case OPT::REALM_DEFAULT:
      {
	RGWRealm realm(realm_id, realm_name);
	int ret = realm.init(dpp(), g_ceph_context, static_cast<rgw::sal::RadosStore*>(store)->svc()->sysobj, null_yield);
	if (ret < 0) {
	  cerr << "failed to init realm: " << cpp_strerror(-ret) << std::endl;
	  return -ret;
	}
	ret = realm.set_as_default(dpp(), null_yield);
	if (ret < 0) {
	  cerr << "failed to set realm as default: " << cpp_strerror(-ret) << std::endl;
	  return -ret;
	}
      }
      break;
    case OPT::REALM_PULL:
      {
        if (url.empty()) {
          cerr << "A --url must be provided." << std::endl;
          return EINVAL;
        }
        RGWEnv env;
        req_info info(g_ceph_context, &env);
        info.method = "GET";
        info.request_uri = "/admin/realm";

        map<string, string> &params = info.args.get_params();
        if (!realm_id.empty())
          params["id"] = realm_id;
        if (!realm_name.empty())
          params["name"] = realm_name;

        bufferlist bl;
        JSONParser p;
        int ret = send_to_url(url, opt_region, access_key, secret_key, info, bl, p);
        if (ret < 0) {
          cerr << "request failed: " << cpp_strerror(-ret) << std::endl;
          if (ret == -EACCES) {
            cerr << "If the realm has been changed on the master zone, the "
                "master zone's gateway may need to be restarted to recognize "
                "this user." << std::endl;
          }
          return -ret;
        }
        RGWRealm realm;
        realm.init(dpp(), g_ceph_context, static_cast<rgw::sal::RadosStore*>(store)->svc()->sysobj, null_yield, false);
        try {
          decode_json_obj(realm, &p);
        } catch (const JSONDecoder::err& e) {
          cerr << "failed to decode JSON response: " << e.what() << std::endl;
          return EINVAL;
        }
        RGWPeriod period;
        auto& current_period = realm.get_current_period();
        if (!current_period.empty()) {
          // pull the latest epoch of the realm's current period
          ret = do_period_pull(nullptr, url, opt_region,
                               access_key, secret_key,
                               realm_id, realm_name, current_period, "",
                               &period);
          if (ret < 0) {
            cerr << "could not fetch period " << current_period << std::endl;
            return -ret;
          }
        }
        ret = realm.create(dpp(), null_yield, false);
        if (ret < 0 && ret != -EEXIST) {
          cerr << "Error storing realm " << realm.get_id() << ": "
            << cpp_strerror(ret) << std::endl;
          return -ret;
        } else if (ret ==-EEXIST) {
	  ret = realm.update(dpp(), null_yield);
	  if (ret < 0) {
	    cerr << "Error storing realm " << realm.get_id() << ": "
		 << cpp_strerror(ret) << std::endl;
	  }
	}

        if (set_default) {
          ret = realm.set_as_default(dpp(), null_yield);
          if (ret < 0) {
            cerr << "failed to set realm " << realm_name << " as default: " << cpp_strerror(-ret) << std::endl;
          }
        }

        encode_json("realm", realm, formatter.get());
        formatter->flush(cout);
      }
      break;

    case OPT::ZONEGROUP_ADD:
      {
	if (zonegroup_id.empty() && zonegroup_name.empty()) {
	  cerr << "no zonegroup name or id provided" << std::endl;
	  return EINVAL;
	}

	RGWZoneGroup zonegroup(zonegroup_id,zonegroup_name);
	int ret = zonegroup.init(dpp(), g_ceph_context, static_cast<rgw::sal::RadosStore*>(store)->svc()->sysobj, null_yield);
	if (ret < 0) {
	  cerr << "failed to initialize zonegroup " << zonegroup_name << " id " << zonegroup_id << ": "
	       << cpp_strerror(-ret) << std::endl;
	  return -ret;
	}
	RGWZoneParams zone(zone_id, zone_name);
	ret = zone.init(dpp(), g_ceph_context, static_cast<rgw::sal::RadosStore*>(store)->svc()->sysobj, null_yield);
	if (ret < 0) {
	  cerr << "unable to initialize zone: " << cpp_strerror(-ret) << std::endl;
	  return -ret;
	}
        if (zone.realm_id != zonegroup.realm_id) {
          zone.realm_id = zonegroup.realm_id;
          ret = zone.update(dpp(), null_yield);
          if (ret < 0) {
            cerr << "failed to save zone info: " << cpp_strerror(-ret) << std::endl;
            return -ret;
          }
        }

        string *ptier_type = (tier_type_specified ? &tier_type : nullptr);

        for (auto a : tier_config_add) {
          int r = zone.tier_config.set(a.first, a.second);
          if (r < 0) {
            cerr << "ERROR: failed to set configurable: " << a << std::endl;
            return EINVAL;
          }
        }

        bool *psync_from_all = (sync_from_all_specified ? &sync_from_all : nullptr);
        string *predirect_zone = (redirect_zone_set ? &redirect_zone : nullptr);
        if (enable_features.empty()) { // enable all features by default
          enable_features.insert(rgw::zone_features::supported.begin(),
                                 rgw::zone_features::supported.end());
        }

        ret = zonegroup.add_zone(dpp(), zone,
                                 (is_master_set ? &is_master : NULL),
                                 (is_read_only_set ? &read_only : NULL),
                                 endpoints, ptier_type,
                                 psync_from_all, sync_from, sync_from_rm,
                                 predirect_zone, bucket_index_max_shards,
				 static_cast<rgw::sal::RadosStore*>(store)->svc()->sync_modules->get_manager(),
                                 enable_features, disable_features, null_yield);
	if (ret < 0) {
	  cerr << "failed to add zone " << zone_name << " to zonegroup " << zonegroup.get_name() << ": "
	       << cpp_strerror(-ret) << std::endl;
	  return -ret;
	}

        encode_json("zonegroup", zonegroup, formatter.get());
        formatter->flush(cout);
      }
      break;
    case OPT::ZONEGROUP_CREATE:
      {
	if (zonegroup_name.empty()) {
	  cerr << "Missing zonegroup name" << std::endl;
	  return EINVAL;
	}
	RGWRealm realm(realm_id, realm_name);
	int ret = realm.init(dpp(), g_ceph_context, static_cast<rgw::sal::RadosStore*>(store)->svc()->sysobj, null_yield);
	if (ret < 0) {
	  cerr << "failed to init realm: " << cpp_strerror(-ret) << std::endl;
	  return -ret;
	}

	RGWZoneGroup zonegroup(zonegroup_name, is_master, g_ceph_context, static_cast<rgw::sal::RadosStore*>(store)->svc()->sysobj, realm.get_id(), endpoints);
        zonegroup.api_name = (api_name.empty() ? zonegroup_name : api_name);

        zonegroup.enabled_features = enable_features;
        if (zonegroup.enabled_features.empty()) { // enable all features by default
          zonegroup.enabled_features.insert(rgw::zone_features::supported.begin(),
                                            rgw::zone_features::supported.end());
        }
        for (const auto& feature : disable_features) {
          auto i = zonegroup.enabled_features.find(feature);
          if (i == zonegroup.enabled_features.end()) {
            ldout(cct, 1) << "WARNING: zone feature \"" << feature
                << "\" was not enabled in zonegroup " << zonegroup_name << dendl;
            continue;
          }
          zonegroup.enabled_features.erase(i);
        }

	ret = zonegroup.create(dpp(), null_yield);
	if (ret < 0) {
	  cerr << "failed to create zonegroup " << zonegroup_name << ": " << cpp_strerror(-ret) << std::endl;
	  return -ret;
	}

        if (set_default) {
          ret = zonegroup.set_as_default(dpp(), null_yield);
          if (ret < 0) {
            cerr << "failed to set zonegroup " << zonegroup_name << " as default: " << cpp_strerror(-ret) << std::endl;
          }
        }

	encode_json("zonegroup", zonegroup, formatter.get());
	formatter->flush(cout);
      }
      break;
    case OPT::ZONEGROUP_DEFAULT:
      {
	if (zonegroup_id.empty() && zonegroup_name.empty()) {
	  cerr << "no zonegroup name or id provided" << std::endl;
	  return EINVAL;
	}

	RGWZoneGroup zonegroup(zonegroup_id, zonegroup_name);
	int ret = zonegroup.init(dpp(), g_ceph_context, static_cast<rgw::sal::RadosStore*>(store)->svc()->sysobj, null_yield);
	if (ret < 0) {
	  cerr << "failed to init zonegroup: " << cpp_strerror(-ret) << std::endl;
	  return -ret;
	}

	ret = zonegroup.set_as_default(dpp(), null_yield);
	if (ret < 0) {
	  cerr << "failed to set zonegroup as default: " << cpp_strerror(-ret) << std::endl;
	  return -ret;
	}
      }
      break;
    case OPT::ZONEGROUP_DELETE:
      {
	if (empty_opt(opt_zonegroup_id) && empty_opt(opt_zonegroup_name)) {
	  cerr << "no zonegroup name or id provided" << std::endl;
	  return EINVAL;
	}
	RGWZoneGroup zonegroup(safe_opt(opt_zonegroup_id), safe_opt(opt_zonegroup_name));
	int ret = zonegroup.init(dpp(), g_ceph_context, static_cast<rgw::sal::RadosStore*>(store)->svc()->sysobj,
				 null_yield);
	if (ret < 0) {
	  cerr << "failed to init zonegroup: " << cpp_strerror(-ret) << std::endl;
	  return -ret;
	}
	ret = zonegroup.delete_obj(dpp(), null_yield);
	if (ret < 0) {
	  cerr << "ERROR: couldn't delete zonegroup: " << cpp_strerror(-ret) << std::endl;
	  return -ret;
	}
      }
      break;
    case OPT::ZONEGROUP_GET:
      {
	RGWZoneGroup zonegroup(zonegroup_id, zonegroup_name);
	int ret = zonegroup.init(dpp(), g_ceph_context, static_cast<rgw::sal::RadosStore*>(store)->svc()->sysobj, null_yield);
	if (ret < 0) {
	  cerr << "failed to init zonegroup: " << cpp_strerror(-ret) << std::endl;
	  return -ret;
	}

	encode_json("zonegroup", zonegroup, formatter.get());
	formatter->flush(cout);
      }
      break;
    case OPT::ZONEGROUP_LIST:
      {
	RGWZoneGroup zonegroup;
	int ret = zonegroup.init(dpp(), g_ceph_context, static_cast<rgw::sal::RadosStore*>(store)->svc()->sysobj,
				 null_yield, false);
	if (ret < 0) {
	  cerr << "failed to init zonegroup: " << cpp_strerror(-ret) << std::endl;
	  return -ret;
	}

	list<string> zonegroups;
	ret = static_cast<rgw::sal::RadosStore*>(store)->svc()->zone->list_zonegroups(dpp(), zonegroups);
	if (ret < 0) {
	  cerr << "failed to list zonegroups: " << cpp_strerror(-ret) << std::endl;
	  return -ret;
	}
	string default_zonegroup;
	ret = zonegroup.read_default_id(dpp(), default_zonegroup, null_yield);
	if (ret < 0 && ret != -ENOENT) {
	  cerr << "could not determine default zonegroup: " << cpp_strerror(-ret) << std::endl;
	}
	formatter->open_object_section("zonegroups_list");
	encode_json("default_info", default_zonegroup, formatter.get());
	encode_json("zonegroups", zonegroups, formatter.get());
	formatter->close_section();
	formatter->flush(cout);
      }
      break;
    case OPT::ZONEGROUP_MODIFY:
      {
	RGWZoneGroup zonegroup(zonegroup_id, zonegroup_name);
	int ret = zonegroup.init(dpp(), g_ceph_context, static_cast<rgw::sal::RadosStore*>(store)->svc()->sysobj, null_yield);
	if (ret < 0) {
	  cerr << "failed to init zonegroup: " << cpp_strerror(-ret) << std::endl;
	  return -ret;
	}

        bool need_update = false;

        if (!master_zone.empty()) {
          zonegroup.master_zone = master_zone;
          need_update = true;
        }

	if (is_master_set) {
	  zonegroup.update_master(dpp(), is_master, null_yield);
          need_update = true;
        }

        if (!endpoints.empty()) {
          zonegroup.endpoints = endpoints;
          need_update = true;
        }

        if (!api_name.empty()) {
          zonegroup.api_name = api_name;
          need_update = true;
        }

        if (!realm_id.empty()) {
          zonegroup.realm_id = realm_id;
          need_update = true;
        } else if (!realm_name.empty()) {
          // get realm id from name
          RGWRealm realm{g_ceph_context, static_cast<rgw::sal::RadosStore*>(store)->svc()->sysobj};
          ret = realm.read_id(dpp(), realm_name, zonegroup.realm_id, null_yield);
          if (ret < 0) {
            cerr << "failed to find realm by name " << realm_name << std::endl;
            return -ret;
          }
          need_update = true;
        }

        if (bucket_index_max_shards) {
          for (auto& [name, zone] : zonegroup.zones) {
            zone.bucket_index_max_shards = *bucket_index_max_shards;
          }
          need_update = true;
        }

        for (const auto& feature : enable_features) {
          zonegroup.enabled_features.insert(feature);
          need_update = true;
        }
        for (const auto& feature : disable_features) {
          auto i = zonegroup.enabled_features.find(feature);
          if (i == zonegroup.enabled_features.end()) {
            ldout(cct, 1) << "WARNING: zone feature \"" << feature
                << "\" was not enabled in zonegroup "
                << zonegroup.get_name() << dendl;
            continue;
          }
          zonegroup.enabled_features.erase(i);
          need_update = true;
        }

        if (need_update) {
	  ret = zonegroup.update(dpp(), null_yield);
	  if (ret < 0) {
	    cerr << "failed to update zonegroup: " << cpp_strerror(-ret) << std::endl;
	    return -ret;
	  }
	}

        if (set_default) {
          ret = zonegroup.set_as_default(dpp(), null_yield);
          if (ret < 0) {
            cerr << "failed to set zonegroup " << zonegroup_name << " as default: " << cpp_strerror(-ret) << std::endl;
          }
        }

        encode_json("zonegroup", zonegroup, formatter.get());
        formatter->flush(cout);
      }
      break;
    case OPT::ZONEGROUP_SET:
      {
	RGWRealm realm(realm_id, realm_name);
	int ret = realm.init(dpp(), g_ceph_context, static_cast<rgw::sal::RadosStore*>(store)->svc()->sysobj, null_yield);
	bool default_realm_not_exist = (ret == -ENOENT && realm_id.empty() && realm_name.empty());

	if (ret < 0 && !default_realm_not_exist ) {
	  cerr << "failed to init realm: " << cpp_strerror(-ret) << std::endl;
	  return -ret;
	}

	RGWZoneGroup zonegroup;
	ret = zonegroup.init(dpp(), g_ceph_context, static_cast<rgw::sal::RadosStore*>(store)->svc()->sysobj,
			     null_yield, false);
	if (ret < 0) {
	  cerr << "failed to init zonegroup: " << cpp_strerror(-ret) << std::endl;
	  return -ret;
	}
	ret = read_decode_json(infile, zonegroup);
	if (ret < 0) {
	  return 1;
	}
	if (zonegroup.realm_id.empty() && !default_realm_not_exist) {
	  zonegroup.realm_id = realm.get_id();
	}
        // validate zonegroup features
        for (const auto& feature : zonegroup.enabled_features) {
          if (!rgw::zone_features::supports(feature)) {
            std::cerr << "ERROR: Unrecognized zonegroup feature \""
                << feature << "\"" << std::endl;
            return EINVAL;
          }
        }
        for (const auto& [name, zone] : zonegroup.zones) {
          // validate zone features
          for (const auto& feature : zone.supported_features) {
            if (!rgw::zone_features::supports(feature)) {
              std::cerr << "ERROR: Unrecognized zone feature \""
                  << feature << "\" in zone " << zone.name << std::endl;
              return EINVAL;
            }
          }
          // zone must support everything zonegroup does
          for (const auto& feature : zonegroup.enabled_features) {
            if (!zone.supports(feature)) {
              std::cerr << "ERROR: Zone " << name << " does not support feature \""
                  << feature << "\" required by zonegroup" << std::endl;
              return EINVAL;
            }
          }
        }
	ret = zonegroup.create(dpp(), null_yield);
	if (ret < 0 && ret != -EEXIST) {
	  cerr << "ERROR: couldn't create zonegroup info: " << cpp_strerror(-ret) << std::endl;
	  return 1;
	} else if (ret == -EEXIST) {
	  ret = zonegroup.update(dpp(), null_yield);
	  if (ret < 0) {
	    cerr << "ERROR: couldn't store zonegroup info: " << cpp_strerror(-ret) << std::endl;
	    return 1;
	  }
	}

        if (set_default) {
          ret = zonegroup.set_as_default(dpp(), null_yield);
          if (ret < 0) {
            cerr << "failed to set zonegroup " << zonegroup_name << " as default: " << cpp_strerror(-ret) << std::endl;
          }
        }

	encode_json("zonegroup", zonegroup, formatter.get());
	formatter->flush(cout);
      }
      break;
    case OPT::ZONEGROUP_REMOVE:
      {
        RGWZoneGroup zonegroup(zonegroup_id, zonegroup_name);
        int ret = zonegroup.init(dpp(), g_ceph_context, static_cast<rgw::sal::RadosStore*>(store)->svc()->sysobj, null_yield);
        if (ret < 0) {
          cerr << "failed to init zonegroup: " << cpp_strerror(-ret) << std::endl;
          return -ret;
        }

        if (zone_id.empty()) {
          if (zone_name.empty()) {
            cerr << "no --zone-id or --rgw-zone name provided" << std::endl;
            return EINVAL;
          }
          // look up zone id by name
          for (auto& z : zonegroup.zones) {
            if (zone_name == z.second.name) {
              zone_id = z.second.id;
              break;
            }
          }
          if (zone_id.empty()) {
            cerr << "zone name " << zone_name << " not found in zonegroup "
                << zonegroup.get_name() << std::endl;
            return ENOENT;
          }
        }

        ret = zonegroup.remove_zone(dpp(), zone_id, null_yield);
        if (ret < 0) {
          cerr << "failed to remove zone: " << cpp_strerror(-ret) << std::endl;
          return -ret;
        }

        encode_json("zonegroup", zonegroup, formatter.get());
        formatter->flush(cout);
      }
      break;
    case OPT::ZONEGROUP_RENAME:
      {
	if (zonegroup_new_name.empty()) {
	  cerr << " missing zonegroup new name" << std::endl;
	  return EINVAL;
	}
	if (zonegroup_id.empty() && zonegroup_name.empty()) {
	  cerr << "no zonegroup name or id provided" << std::endl;
	  return EINVAL;
	}
	RGWZoneGroup zonegroup(zonegroup_id, zonegroup_name);
	int ret = zonegroup.init(dpp(), g_ceph_context, static_cast<rgw::sal::RadosStore*>(store)->svc()->sysobj, null_yield);
	if (ret < 0) {
	  cerr << "failed to init zonegroup: " << cpp_strerror(-ret) << std::endl;
	  return -ret;
	}
	ret = zonegroup.rename(dpp(), zonegroup_new_name, null_yield);
	if (ret < 0) {
	  cerr << "failed to rename zonegroup: " << cpp_strerror(-ret) << std::endl;
	  return -ret;
	}
      }
      break;
    case OPT::ZONEGROUP_PLACEMENT_LIST:
      {
	RGWZoneGroup zonegroup(zonegroup_id, zonegroup_name);
	int ret = zonegroup.init(dpp(), g_ceph_context, static_cast<rgw::sal::RadosStore*>(store)->svc()->sysobj,
				 null_yield);
	if (ret < 0) {
	  cerr << "failed to init zonegroup: " << cpp_strerror(-ret) << std::endl;
	  return -ret;
	}

	encode_json("placement_targets", zonegroup.placement_targets, formatter.get());
	formatter->flush(cout);
      }
      break;
    case OPT::ZONEGROUP_PLACEMENT_GET:
      {
	if (placement_id.empty()) {
	  cerr << "ERROR: --placement-id not specified" << std::endl;
	  return EINVAL;
	}

	RGWZoneGroup zonegroup(zonegroup_id, zonegroup_name);
	int ret = zonegroup.init(dpp(), g_ceph_context, static_cast<rgw::sal::RadosStore*>(store)->svc()->sysobj, null_yield);
	if (ret < 0) {
	  cerr << "failed to init zonegroup: " << cpp_strerror(-ret) << std::endl;
	  return -ret;
	}

	auto p = zonegroup.placement_targets.find(placement_id);
	if (p == zonegroup.placement_targets.end()) {
	  cerr << "failed to find a zonegroup placement target named '" << placement_id << "'" << std::endl;
	  return -ENOENT;
	}
	encode_json("placement_targets", p->second, formatter.get());
	formatter->flush(cout);
      }
      break;
    case OPT::ZONEGROUP_PLACEMENT_ADD:
    case OPT::ZONEGROUP_PLACEMENT_MODIFY:
    case OPT::ZONEGROUP_PLACEMENT_RM:
    case OPT::ZONEGROUP_PLACEMENT_DEFAULT:
      {
    if (placement_id.empty()) {
      cerr << "ERROR: --placement-id not specified" << std::endl;
      return EINVAL;
    }

    rgw_placement_rule rule;
    rule.from_str(placement_id);

    if (!rule.storage_class.empty() && opt_storage_class &&
        rule.storage_class != *opt_storage_class) {
      cerr << "ERROR: provided contradicting storage class configuration" << std::endl;
      return EINVAL;
    } else if (rule.storage_class.empty()) {
      rule.storage_class = opt_storage_class.value_or(string());
    }

	RGWZoneGroup zonegroup(zonegroup_id, zonegroup_name);
	int ret = zonegroup.init(dpp(), g_ceph_context, static_cast<rgw::sal::RadosStore*>(store)->svc()->sysobj, null_yield);
	if (ret < 0) {
	  cerr << "failed to init zonegroup: " << cpp_strerror(-ret) << std::endl;
	  return -ret;
	}

    if (opt_cmd == OPT::ZONEGROUP_PLACEMENT_ADD ||
      opt_cmd == OPT::ZONEGROUP_PLACEMENT_MODIFY) {
      RGWZoneGroupPlacementTarget& target = zonegroup.placement_targets[placement_id];
      if (!tags.empty()) {
        target.tags.clear();
        for (auto& t : tags) {
          target.tags.insert(t);
        }
      }

      target.name = placement_id;
      for (auto& t : tags_rm) {
        target.tags.erase(t);
      }
      for (auto& t : tags_add) {
        target.tags.insert(t);
      }
      target.storage_classes.insert(rule.get_storage_class());

      /* Tier options */
      bool tier_class = false;
      std::string storage_class = rule.get_storage_class();
      RGWZoneGroupPlacementTier t{storage_class};
      RGWZoneGroupPlacementTier *pt = &t;

	  auto ptiter = target.tier_targets.find(storage_class);
	  if (ptiter != target.tier_targets.end()) {
        pt = &ptiter->second;
        tier_class = true;
      } else if (tier_type_specified) {
        if (tier_type == "cloud-s3") {
          /* we support only cloud-s3 tier-type for now.
           * Once set cant be reset. */
          tier_class = true;
          pt->tier_type = tier_type;
          pt->storage_class = storage_class;
        } else {
	      cerr << "ERROR: Invalid tier-type specified" << std::endl;
	      return EINVAL;
        }
      }

      if (tier_class) {
        if (tier_config_add.size() > 0) {
          JSONFormattable tconfig;
          for (auto add : tier_config_add) {
            int r = tconfig.set(add.first, add.second);
            if (r < 0) {
              cerr << "ERROR: failed to set configurable: " << add << std::endl;
              return EINVAL;
            }
          }
          int r = pt->update_params(tconfig);
          if (r < 0) {
            cerr << "ERROR: failed to update tier_config options"<< std::endl;
          }
        }
        if (tier_config_rm.size() > 0) {
          JSONFormattable tconfig;
          for (auto add : tier_config_rm) {
            int r = tconfig.set(add.first, add.second);
            if (r < 0) {
              cerr << "ERROR: failed to set configurable: " << add << std::endl;
              return EINVAL;
            }
          }
          int r = pt->clear_params(tconfig);
          if (r < 0) {
            cerr << "ERROR: failed to update tier_config options"<< std::endl;
          }
        }

        target.tier_targets.emplace(std::make_pair(storage_class, *pt));
      }

    } else if (opt_cmd == OPT::ZONEGROUP_PLACEMENT_RM) {
      if (!opt_storage_class || opt_storage_class->empty()) {
        zonegroup.placement_targets.erase(placement_id);
      } else {
        auto iter = zonegroup.placement_targets.find(placement_id);
        if (iter != zonegroup.placement_targets.end()) {
          RGWZoneGroupPlacementTarget& info = zonegroup.placement_targets[placement_id];
          info.storage_classes.erase(*opt_storage_class);

	      auto ptiter = info.tier_targets.find(*opt_storage_class);
	      if (ptiter != info.tier_targets.end()) {
		    info.tier_targets.erase(ptiter);
	      }
        }
      }
    } else if (opt_cmd == OPT::ZONEGROUP_PLACEMENT_DEFAULT) {
      if (!zonegroup.placement_targets.count(placement_id)) {
        cerr << "failed to find a zonegroup placement target named '"
             << placement_id << "'" << std::endl;
        return -ENOENT;
      }
      zonegroup.default_placement = rule;
    }

    zonegroup.post_process_params(dpp(), null_yield);
    ret = zonegroup.update(dpp(), null_yield);
    if (ret < 0) {
      cerr << "failed to update zonegroup: " << cpp_strerror(-ret) << std::endl;
      return -ret;
    }

    encode_json("placement_targets", zonegroup.placement_targets, formatter.get());
    formatter->flush(cout);
      }
      break;
    case OPT::ZONE_CREATE:
      {
        if (zone_name.empty()) {
	  cerr << "zone name not provided" << std::endl;
	  return EINVAL;
        }
	int ret;
	RGWZoneGroup zonegroup(zonegroup_id, zonegroup_name);
	/* if the user didn't provide zonegroup info , create stand alone zone */
	if (!zonegroup_id.empty() || !zonegroup_name.empty()) {
	  ret = zonegroup.init(dpp(), g_ceph_context, static_cast<rgw::sal::RadosStore*>(store)->svc()->sysobj, null_yield);
	  if (ret < 0) {
	    cerr << "unable to initialize zonegroup " << zonegroup_name << ": " << cpp_strerror(-ret) << std::endl;
	    return -ret;
	  }
	  if (realm_id.empty() && realm_name.empty()) {
	    realm_id = zonegroup.realm_id;
	  }
	}

	RGWZoneParams zone(zone_id, zone_name);
	ret = zone.init(dpp(), g_ceph_context, static_cast<rgw::sal::RadosStore*>(store)->svc()->sysobj, null_yield, false);
	if (ret < 0) {
	  cerr << "unable to initialize zone: " << cpp_strerror(-ret) << std::endl;
	  return -ret;
	}

        zone.system_key.id = access_key;
        zone.system_key.key = secret_key;
	zone.realm_id = realm_id;
        for (auto a : tier_config_add) {
          int r = zone.tier_config.set(a.first, a.second);
          if (r < 0) {
            cerr << "ERROR: failed to set configurable: " << a << std::endl;
            return EINVAL;
          }
        }

	ret = zone.create(dpp(), null_yield);
	if (ret < 0) {
	  cerr << "failed to create zone " << zone_name << ": " << cpp_strerror(-ret) << std::endl;
	  return -ret;
	}

	if (!zonegroup_id.empty() || !zonegroup_name.empty()) {
          string *ptier_type = (tier_type_specified ? &tier_type : nullptr);
          bool *psync_from_all = (sync_from_all_specified ? &sync_from_all : nullptr);
          string *predirect_zone = (redirect_zone_set ? &redirect_zone : nullptr);
          if (enable_features.empty()) { // enable all features by default
            enable_features.insert(rgw::zone_features::supported.begin(),
                                   rgw::zone_features::supported.end());
          }

	  ret = zonegroup.add_zone(dpp(), zone,
                                   (is_master_set ? &is_master : NULL),
                                   (is_read_only_set ? &read_only : NULL),
                                   endpoints,
                                   ptier_type,
                                   psync_from_all,
                                   sync_from, sync_from_rm,
                                   predirect_zone, bucket_index_max_shards,
				   static_cast<rgw::sal::RadosStore*>(store)->svc()->sync_modules->get_manager(),
                                   enable_features, disable_features, null_yield);
	  if (ret < 0) {
	    cerr << "failed to add zone " << zone_name << " to zonegroup " << zonegroup.get_name()
		 << ": " << cpp_strerror(-ret) << std::endl;
	    return -ret;
	  }
	}

        if (set_default) {
          ret = zone.set_as_default(dpp(), null_yield);
          if (ret < 0) {
            cerr << "failed to set zone " << zone_name << " as default: " << cpp_strerror(-ret) << std::endl;
          }
        }

	encode_json("zone", zone, formatter.get());
	formatter->flush(cout);
      }
      break;
    case OPT::ZONE_DEFAULT:
      {
	if (zone_id.empty() && zone_name.empty()) {
	  cerr << "no zone name or id provided" << std::endl;
	  return EINVAL;
	}
	RGWZoneParams zone(zone_id, zone_name);
	int ret = zone.init(dpp(), g_ceph_context, static_cast<rgw::sal::RadosStore*>(store)->svc()->sysobj, null_yield);
	if (ret < 0) {
	  cerr << "unable to initialize zone: " << cpp_strerror(-ret) << std::endl;
	  return -ret;
	}
	ret = zone.set_as_default(dpp(), null_yield);
	if (ret < 0) {
	  cerr << "failed to set zone as default: " << cpp_strerror(-ret) << std::endl;
	  return -ret;
	}
      }
      break;
    case OPT::ZONE_DELETE:
      {
	if (empty_opt(opt_zone_id) && empty_opt(opt_zone_name)) {
	  cerr << "no zone name or id provided" << std::endl;
	  return EINVAL;
	}
	RGWZoneParams zone(safe_opt(opt_zone_id), safe_opt(opt_zone_name));
	int ret = zone.init(dpp(), g_ceph_context, static_cast<rgw::sal::RadosStore*>(store)->svc()->sysobj, null_yield);
	if (ret < 0) {
	  cerr << "unable to initialize zone: " << cpp_strerror(-ret) << std::endl;
	  return -ret;
	}

        list<string> zonegroups;
	ret = static_cast<rgw::sal::RadosStore*>(store)->svc()->zone->list_zonegroups(dpp(), zonegroups);
	if (ret < 0) {
	  cerr << "failed to list zonegroups: " << cpp_strerror(-ret) << std::endl;
	  return -ret;
	}

        for (list<string>::iterator iter = zonegroups.begin(); iter != zonegroups.end(); ++iter) {
          RGWZoneGroup zonegroup(string(), *iter);
          int ret = zonegroup.init(dpp(), g_ceph_context, static_cast<rgw::sal::RadosStore*>(store)->svc()->sysobj, null_yield);
          if (ret < 0) {
            cerr << "WARNING: failed to initialize zonegroup " << zonegroup_name << std::endl;
            continue;
          }
          ret = zonegroup.remove_zone(dpp(), zone.get_id(), null_yield);
          if (ret < 0 && ret != -ENOENT) {
            cerr << "failed to remove zone " << zone.get_name() << " from zonegroup " << zonegroup.get_name() << ": "
              << cpp_strerror(-ret) << std::endl;
          }
        }

	ret = zone.delete_obj(dpp(), null_yield);
	if (ret < 0) {
	  cerr << "failed to delete zone " << zone.get_name() << ": " << cpp_strerror(-ret) << std::endl;
	  return -ret;
	}
      }
      break;
    case OPT::ZONE_GET:
      {
	RGWZoneParams zone(zone_id, zone_name);
	int ret = zone.init(dpp(), g_ceph_context, static_cast<rgw::sal::RadosStore*>(store)->svc()->sysobj, null_yield);
	if (ret < 0) {
	  cerr << "unable to initialize zone: " << cpp_strerror(-ret) << std::endl;
	  return -ret;
	}
	encode_json("zone", zone, formatter.get());
	formatter->flush(cout);
      }
      break;
    case OPT::ZONE_SET:
      {
	RGWZoneParams zone(zone_name);
	int ret = zone.init(dpp(), g_ceph_context, static_cast<rgw::sal::RadosStore*>(store)->svc()->sysobj, null_yield,
			    false);
	if (ret < 0) {
	  return -ret;
	}

        ret = zone.read(dpp(), null_yield);
        if (ret < 0 && ret != -ENOENT) {
	  cerr << "zone.read() returned ret=" << ret << std::endl;
          return -ret;
        }

        string orig_id = zone.get_id();

	ret = read_decode_json(infile, zone);
	if (ret < 0) {
	  return 1;
	}

	if(zone.realm_id.empty()) {
	  RGWRealm realm(realm_id, realm_name);
	  int ret = realm.init(dpp(), g_ceph_context, static_cast<rgw::sal::RadosStore*>(store)->svc()->sysobj, null_yield);
	  if (ret < 0 && ret != -ENOENT) {
	    cerr << "failed to init realm: " << cpp_strerror(-ret) << std::endl;
	    return -ret;
	  }
	  zone.realm_id = realm.get_id();
	}

	if( !zone_name.empty() && !zone.get_name().empty() && zone.get_name() != zone_name) {
	  cerr << "Error: zone name " << zone_name << " is different than the zone name " << zone.get_name() << " in the provided json " << std::endl;
	  return EINVAL;
	}

        if (zone.get_name().empty()) {
          zone.set_name(zone_name);
          if (zone.get_name().empty()) {
            cerr << "no zone name specified" << std::endl;
            return EINVAL;
          }
        }

        zone_name = zone.get_name();

        if (zone.get_id().empty()) {
          zone.set_id(orig_id);
        }

	if (zone.get_id().empty()) {
	  cerr << "no zone name id the json provided, assuming old format" << std::endl;
	  if (zone_name.empty()) {
	    cerr << "missing zone name"  << std::endl;
	    return EINVAL;
	  }
	  zone.set_name(zone_name);
	  zone.set_id(zone_name);
	}

	cerr << "zone id " << zone.get_id();
	ret = zone.fix_pool_names(dpp(), null_yield);
	if (ret < 0) {
	  cerr << "ERROR: couldn't fix zone: " << cpp_strerror(-ret) << std::endl;
	  return -ret;
	}
	ret = zone.write(dpp(), false, null_yield);
	if (ret < 0) {
	  cerr << "ERROR: couldn't create zone: " << cpp_strerror(-ret) << std::endl;
	  return 1;
	}

        if (set_default) {
          ret = zone.set_as_default(dpp(), null_yield);
          if (ret < 0) {
            cerr << "failed to set zone " << zone_name << " as default: " << cpp_strerror(-ret) << std::endl;
          }
        }

	encode_json("zone", zone, formatter.get());
	formatter->flush(cout);
      }
      break;
    case OPT::ZONE_LIST:
      {
	list<string> zones;
	int ret = static_cast<rgw::sal::RadosStore*>(store)->svc()->zone->list_zones(dpp(), zones);
	if (ret < 0) {
	  cerr << "failed to list zones: " << cpp_strerror(-ret) << std::endl;
	  return -ret;
	}

	RGWZoneParams zone;
	ret = zone.init(dpp(), g_ceph_context, static_cast<rgw::sal::RadosStore*>(store)->svc()->sysobj, null_yield, false);
	if (ret < 0) {
	  cerr << "failed to init zone: " << cpp_strerror(-ret) << std::endl;
	  return -ret;
	}
	string default_zone;
	ret = zone.read_default_id(dpp(), default_zone, null_yield);
	if (ret < 0 && ret != -ENOENT) {
	  cerr << "could not determine default zone: " << cpp_strerror(-ret) << std::endl;
	}
	formatter->open_object_section("zones_list");
	encode_json("default_info", default_zone, formatter.get());
	encode_json("zones", zones, formatter.get());
	formatter->close_section();
	formatter->flush(cout);
      }
      break;
    case OPT::ZONE_MODIFY:
      {
	RGWZoneParams zone(zone_id, zone_name);
	int ret = zone.init(dpp(), g_ceph_context, static_cast<rgw::sal::RadosStore*>(store)->svc()->sysobj, null_yield);
        if (ret < 0) {
	  cerr << "failed to init zone: " << cpp_strerror(-ret) << std::endl;
	  return -ret;
	}

        bool need_zone_update = false;
        if (!access_key.empty()) {
          zone.system_key.id = access_key;
          need_zone_update = true;
        }

        if (!secret_key.empty()) {
          zone.system_key.key = secret_key;
          need_zone_update = true;
        }

        if (!realm_id.empty()) {
          zone.realm_id = realm_id;
          need_zone_update = true;
        } else if (!realm_name.empty()) {
          // get realm id from name
          RGWRealm realm{g_ceph_context, static_cast<rgw::sal::RadosStore*>(store)->svc()->sysobj};
          ret = realm.read_id(dpp(), realm_name, zone.realm_id, null_yield);
          if (ret < 0) {
            cerr << "failed to find realm by name " << realm_name << std::endl;
            return -ret;
          }
          need_zone_update = true;
        }

        if (tier_config_add.size() > 0) {
          for (auto add : tier_config_add) {
            int r = zone.tier_config.set(add.first, add.second);
            if (r < 0) {
              cerr << "ERROR: failed to set configurable: " << add << std::endl;
              return EINVAL;
            }
          }
          need_zone_update = true;
        }

        for (auto rm : tier_config_rm) {
          if (!rm.first.empty()) { /* otherwise will remove the entire config */
            zone.tier_config.erase(rm.first);
            need_zone_update = true;
          }
        }

        if (need_zone_update) {
          ret = zone.update(dpp(), null_yield);
          if (ret < 0) {
            cerr << "failed to save zone info: " << cpp_strerror(-ret) << std::endl;
            return -ret;
          }
        }

	RGWZoneGroup zonegroup(zonegroup_id, zonegroup_name);
	ret = zonegroup.init(dpp(), g_ceph_context, static_cast<rgw::sal::RadosStore*>(store)->svc()->sysobj, null_yield);
	if (ret < 0) {
	  cerr << "failed to init zonegroup: " << cpp_strerror(-ret) << std::endl;
	  return -ret;
	}
        string *ptier_type = (tier_type_specified ? &tier_type : nullptr);

        bool *psync_from_all = (sync_from_all_specified ? &sync_from_all : nullptr);
        string *predirect_zone = (redirect_zone_set ? &redirect_zone : nullptr);

        ret = zonegroup.add_zone(dpp(), zone,
                                 (is_master_set ? &is_master : NULL),
                                 (is_read_only_set ? &read_only : NULL),
                                 endpoints, ptier_type,
                                 psync_from_all, sync_from, sync_from_rm,
                                 predirect_zone, bucket_index_max_shards,
				 static_cast<rgw::sal::RadosStore*>(store)->svc()->sync_modules->get_manager(),
                                 enable_features, disable_features, null_yield);
	if (ret < 0) {
	  cerr << "failed to update zonegroup: " << cpp_strerror(-ret) << std::endl;
	  return -ret;
	}

	ret = zonegroup.update(dpp(), null_yield);
	if (ret < 0) {
	  cerr << "failed to update zonegroup: " << cpp_strerror(-ret) << std::endl;
	  return -ret;
	}

        if (set_default) {
          ret = zone.set_as_default(dpp(), null_yield);
          if (ret < 0) {
            cerr << "failed to set zone " << zone_name << " as default: " << cpp_strerror(-ret) << std::endl;
          }
        }

        encode_json("zone", zone, formatter.get());
        formatter->flush(cout);
      }
      break;
    case OPT::ZONE_RENAME:
      {
	if (zone_new_name.empty()) {
	  cerr << " missing zone new name" << std::endl;
	  return EINVAL;
	}
	if (zone_id.empty() && zone_name.empty()) {
	  cerr << "no zone name or id provided" << std::endl;
	  return EINVAL;
	}
	RGWZoneParams zone(zone_id,zone_name);
	int ret = zone.init(dpp(), g_ceph_context, static_cast<rgw::sal::RadosStore*>(store)->svc()->sysobj, null_yield);
	if (ret < 0) {
	  cerr << "unable to initialize zone: " << cpp_strerror(-ret) << std::endl;
	  return -ret;
	}
	ret = zone.rename(dpp(), zone_new_name, null_yield);
	if (ret < 0) {
	  cerr << "failed to rename zone " << zone_name << " to " << zone_new_name << ": " << cpp_strerror(-ret)
	       << std::endl;
	  return -ret;
	}
	RGWZoneGroup zonegroup(zonegroup_id, zonegroup_name);
	ret = zonegroup.init(dpp(), g_ceph_context, static_cast<rgw::sal::RadosStore*>(store)->svc()->sysobj, null_yield);
	if (ret < 0) {
	  cerr << "WARNING: failed to initialize zonegroup " << zonegroup_name << std::endl;
	} else {
	  ret = zonegroup.rename_zone(dpp(), zone, null_yield);
	  if (ret < 0) {
	    cerr << "Error in zonegroup rename for " << zone_name << ": " << cpp_strerror(-ret) << std::endl;
	    return -ret;
	  }
	}
      }
      break;
    case OPT::ZONE_PLACEMENT_ADD:
    case OPT::ZONE_PLACEMENT_MODIFY:
    case OPT::ZONE_PLACEMENT_RM:
      {
        if (placement_id.empty()) {
          cerr << "ERROR: --placement-id not specified" << std::endl;
          return EINVAL;
        }
        // validate compression type
        if (compression_type && *compression_type != "random"
            && !Compressor::get_comp_alg_type(*compression_type)) {
          std::cerr << "Unrecognized compression type" << std::endl;
          return EINVAL;
        }

	RGWZoneParams zone(zone_id, zone_name);
	int ret = zone.init(dpp(), g_ceph_context, static_cast<rgw::sal::RadosStore*>(store)->svc()->sysobj, null_yield);
        if (ret < 0) {
	  cerr << "failed to init zone: " << cpp_strerror(-ret) << std::endl;
	  return -ret;
	}

        if (opt_cmd == OPT::ZONE_PLACEMENT_ADD ||
	    opt_cmd == OPT::ZONE_PLACEMENT_MODIFY) {
	  RGWZoneGroup zonegroup(zonegroup_id, zonegroup_name);
	  ret = zonegroup.init(dpp(), g_ceph_context, static_cast<rgw::sal::RadosStore*>(store)->svc()->sysobj, null_yield);
	  if (ret < 0) {
	    cerr << "failed to init zonegroup: " << cpp_strerror(-ret) << std::endl;
	    return -ret;
	  }

	  auto ptiter = zonegroup.placement_targets.find(placement_id);
	  if (ptiter == zonegroup.placement_targets.end()) {
	    cerr << "ERROR: placement id '" << placement_id << "' is not configured in zonegroup placement targets" << std::endl;
	    return EINVAL;
	  }

	  string storage_class = rgw_placement_rule::get_canonical_storage_class(opt_storage_class.value_or(string()));
	  if (ptiter->second.storage_classes.find(storage_class) == ptiter->second.storage_classes.end()) {
	    cerr << "ERROR: storage class '" << storage_class << "' is not defined in zonegroup '" << placement_id << "' placement target" << std::endl;
	    return EINVAL;
	  }
	  if (ptiter->second.tier_targets.find(storage_class) != ptiter->second.tier_targets.end()) {
	    cerr << "ERROR: storage class '" << storage_class << "' is of tier type in zonegroup '" << placement_id << "' placement target" << std::endl;
	    return EINVAL;
	  }

          RGWZonePlacementInfo& info = zone.placement_pools[placement_id];

	  string opt_index_pool = index_pool.value_or(string());
	  string opt_data_pool = data_pool.value_or(string());

	  if (!opt_index_pool.empty()) {
	    info.index_pool = opt_index_pool;
	  }

	  if (info.index_pool.empty()) {
            cerr << "ERROR: index pool not configured, need to specify --index-pool" << std::endl;
            return EINVAL;
	  }

	  if (opt_data_pool.empty()) {
	    const RGWZoneStorageClass *porig_sc{nullptr};
	    if (info.storage_classes.find(storage_class, &porig_sc)) {
	      if (porig_sc->data_pool) {
		opt_data_pool = porig_sc->data_pool->to_str();
	      }
	    }
	    if (opt_data_pool.empty()) {
	      cerr << "ERROR: data pool not configured, need to specify --data-pool" << std::endl;
	      return EINVAL;
	    }
	  }

          rgw_pool dp = opt_data_pool;
          info.storage_classes.set_storage_class(storage_class, &dp, compression_type.get_ptr());

          if (data_extra_pool) {
            info.data_extra_pool = *data_extra_pool;
          }
          if (index_type_specified) {
	    info.index_type = placement_index_type;
          }

          ret = check_pool_support_omap(info.get_data_extra_pool());
          if (ret < 0) {
             cerr << "ERROR: the data extra (non-ec) pool '" << info.get_data_extra_pool() 
                 << "' does not support omap" << std::endl;
             return ret;
          }
        } else if (opt_cmd == OPT::ZONE_PLACEMENT_RM) {
          if (!opt_storage_class ||
              opt_storage_class->empty()) {
            zone.placement_pools.erase(placement_id);
          } else {
            auto iter = zone.placement_pools.find(placement_id);
            if (iter != zone.placement_pools.end()) {
              RGWZonePlacementInfo& info = zone.placement_pools[placement_id];
              info.storage_classes.remove_storage_class(*opt_storage_class);
            }
          }
        }

        ret = zone.update(dpp(), null_yield);
        if (ret < 0) {
          cerr << "failed to save zone info: " << cpp_strerror(-ret) << std::endl;
          return -ret;
        }

        encode_json("zone", zone, formatter.get());
        formatter->flush(cout);
      }
      break;
    case OPT::ZONE_PLACEMENT_LIST:
      {
	RGWZoneParams zone(zone_id, zone_name);
	int ret = zone.init(dpp(), g_ceph_context, static_cast<rgw::sal::RadosStore*>(store)->svc()->sysobj, null_yield);
	if (ret < 0) {
	  cerr << "unable to initialize zone: " << cpp_strerror(-ret) << std::endl;
	  return -ret;
	}
	encode_json("placement_pools", zone.placement_pools, formatter.get());
	formatter->flush(cout);
      }
      break;
    case OPT::ZONE_PLACEMENT_GET:
      {
	if (placement_id.empty()) {
	  cerr << "ERROR: --placement-id not specified" << std::endl;
	  return EINVAL;
	}

	RGWZoneParams zone(zone_id, zone_name);
	int ret = zone.init(dpp(), g_ceph_context, static_cast<rgw::sal::RadosStore*>(store)->svc()->sysobj, null_yield);
	if (ret < 0) {
	  cerr << "unable to initialize zone: " << cpp_strerror(-ret) << std::endl;
	  return -ret;
	}
	auto p = zone.placement_pools.find(placement_id);
	if (p == zone.placement_pools.end()) {
	  cerr << "ERROR: zone placement target '" << placement_id << "' not found" << std::endl;
	  return -ENOENT;
	}
	encode_json("placement_pools", p->second, formatter.get());
	formatter->flush(cout);
      }
    default:
      break;
    }
    return 0;
  }

  resolve_zone_id_opt(opt_effective_zone_name, opt_effective_zone_id);
  resolve_zone_id_opt(opt_source_zone_name, opt_source_zone_id);
  resolve_zone_id_opt(opt_dest_zone_name, opt_dest_zone_id);
  resolve_zone_ids_opt(opt_zone_names, opt_zone_ids);
  resolve_zone_ids_opt(opt_source_zone_names, opt_source_zone_ids);
  resolve_zone_ids_opt(opt_dest_zone_names, opt_dest_zone_ids);

  bool non_master_cmd = (!store->is_meta_master() && !yes_i_really_mean_it);
  std::set<OPT> non_master_ops_list = {OPT::USER_CREATE, OPT::USER_RM, 
                                        OPT::USER_MODIFY, OPT::USER_ENABLE,
                                        OPT::USER_SUSPEND, OPT::SUBUSER_CREATE,
                                        OPT::SUBUSER_MODIFY, OPT::SUBUSER_RM,
                                        OPT::BUCKET_LINK, OPT::BUCKET_UNLINK,
                                        OPT::BUCKET_RM,
                                        OPT::BUCKET_CHOWN, OPT::METADATA_PUT,
                                        OPT::METADATA_RM, OPT::MFA_CREATE,
                                        OPT::MFA_REMOVE, OPT::MFA_RESYNC,
                                        OPT::CAPS_ADD, OPT::CAPS_RM,
                                        OPT::ROLE_CREATE, OPT::ROLE_DELETE,
                                        OPT::ROLE_POLICY_PUT, OPT::ROLE_POLICY_DELETE};

  bool print_warning_message = (non_master_ops_list.find(opt_cmd) != non_master_ops_list.end() &&
                                non_master_cmd);

  if (print_warning_message) {
      cerr << "Please run the command on master zone. Performing this operation on non-master zone leads to inconsistent metadata between zones" << std::endl;
      cerr << "Are you sure you want to go ahead? (requires --yes-i-really-mean-it)" << std::endl;
      return EINVAL;
  }

  if (!rgw::sal::User::empty(user)) {
    user_op.set_user_id(user->get_id());
    bucket_op.set_user_id(user->get_id());
  }

  if (!display_name.empty())
    user_op.set_display_name(display_name);

  if (!user_email.empty())
    user_op.set_user_email(user_email);

  if (!rgw::sal::User::empty(user)) {
    user_op.set_new_user_id(new_user_id);
  }

  if (!access_key.empty())
    user_op.set_access_key(access_key);

  if (!secret_key.empty())
    user_op.set_secret_key(secret_key);

  if (!subuser.empty())
    user_op.set_subuser(subuser);

  if (!caps.empty())
    user_op.set_caps(caps);

  user_op.set_purge_data(purge_data);

  if (purge_keys)
    user_op.set_purge_keys();

  if (gen_access_key)
    user_op.set_generate_key();

  if (gen_secret_key)
    user_op.set_gen_secret(); // assume that a key pair should be created

  if (max_buckets_specified)
    user_op.set_max_buckets(max_buckets);

  if (admin_specified)
     user_op.set_admin(admin);

  if (system_specified)
    user_op.set_system(system);

  if (set_perm)
    user_op.set_perm(perm_mask);

  if (set_temp_url_key) {
    map<int, string>::iterator iter = temp_url_keys.begin();
    for (; iter != temp_url_keys.end(); ++iter) {
      user_op.set_temp_url_key(iter->second, iter->first);
    }
  }

  if (!op_mask_str.empty()) {
    uint32_t op_mask;
    int ret = rgw_parse_op_type_list(op_mask_str, &op_mask);
    if (ret < 0) {
      cerr << "failed to parse op_mask: " << cpp_strerror(-ret) << std::endl;
      return -ret;
    }

    user_op.set_op_mask(op_mask);
  }

  if (key_type != KEY_TYPE_UNDEFINED)
    user_op.set_key_type(key_type);

  // set suspension operation parameters
  if (opt_cmd == OPT::USER_ENABLE)
    user_op.set_suspension(false);
  else if (opt_cmd == OPT::USER_SUSPEND)
    user_op.set_suspension(true);

  if (!placement_id.empty()) {
    rgw_placement_rule target_rule;
    target_rule.name = placement_id;
    target_rule.storage_class = opt_storage_class.value_or("");
    if (!store->valid_placement(target_rule)) {
      cerr << "NOTICE: invalid dest placement: " << target_rule.to_str() << std::endl;
      return EINVAL;
    }
    user_op.set_default_placement(target_rule);
  }

  if (!tags.empty()) {
    user_op.set_placement_tags(tags);
  }

  // RGWUser to use for user operations
  RGWUser ruser;
  int ret = 0;
  if (!(rgw::sal::User::empty(user) && access_key.empty()) || !subuser.empty()) {
    ret = ruser.init(dpp(), store, user_op, null_yield);
    if (ret < 0) {
      cerr << "user.init failed: " << cpp_strerror(-ret) << std::endl;
      return -ret;
    }
  }

  /* populate bucket operation */
  bucket_op.set_bucket_name(bucket_name);
  bucket_op.set_object(object);
  bucket_op.set_check_objects(check_objects);
  bucket_op.set_delete_children(delete_child_objects);
  bucket_op.set_fix_index(fix);
  bucket_op.set_max_aio(max_concurrent_ios);

  // required to gather errors from operations
  std::string err_msg;

  bool output_user_info = true;

  switch (opt_cmd) {
  case OPT::USER_INFO:
    if (rgw::sal::User::empty(user) && access_key.empty()) {
      cerr << "ERROR: --uid or --access-key required" << std::endl;
      return EINVAL;
    }
    break;
  case OPT::USER_CREATE:
    if (!user_op.has_existing_user()) {
      user_op.set_generate_key(); // generate a new key by default
    }
    ret = ruser.add(dpp(), user_op, null_yield, &err_msg);
    if (ret < 0) {
      cerr << "could not create user: " << err_msg << std::endl;
      if (ret == -ERR_INVALID_TENANT_NAME)
	ret = -EINVAL;

      return -ret;
    }
    if (!subuser.empty()) {
      ret = ruser.subusers.add(dpp(),user_op, null_yield, &err_msg);
      if (ret < 0) {
        cerr << "could not create subuser: " << err_msg << std::endl;
        return -ret;
      }
    }
    break;
  case OPT::USER_RM:
    ret = ruser.remove(dpp(), user_op, null_yield, &err_msg);
    if (ret < 0) {
      cerr << "could not remove user: " << err_msg << std::endl;
      return -ret;
    }

    output_user_info = false;
    break;
  case OPT::USER_RENAME:
    if (yes_i_really_mean_it) {
      user_op.set_overwrite_new_user(true);
    }
    ret = ruser.rename(user_op, null_yield, dpp(), &err_msg);
    if (ret < 0) {
      if (ret == -EEXIST) {
        err_msg += ". to overwrite this user, add --yes-i-really-mean-it";
      }
      cerr << "could not rename user: " << err_msg << std::endl;
      return -ret;
    }

    break;
  case OPT::USER_ENABLE:
  case OPT::USER_SUSPEND:
  case OPT::USER_MODIFY:
    ret = ruser.modify(dpp(), user_op, null_yield, &err_msg);
    if (ret < 0) {
      cerr << "could not modify user: " << err_msg << std::endl;
      return -ret;
    }

    break;
  case OPT::SUBUSER_CREATE:
    ret = ruser.subusers.add(dpp(), user_op, null_yield, &err_msg);
    if (ret < 0) {
      cerr << "could not create subuser: " << err_msg << std::endl;
      return -ret;
    }

    break;
  case OPT::SUBUSER_MODIFY:
    ret = ruser.subusers.modify(dpp(), user_op, null_yield, &err_msg);
    if (ret < 0) {
      cerr << "could not modify subuser: " << err_msg << std::endl;
      return -ret;
    }

    break;
  case OPT::SUBUSER_RM:
    ret = ruser.subusers.remove(dpp(), user_op, null_yield, &err_msg);
    if (ret < 0) {
      cerr << "could not remove subuser: " << err_msg << std::endl;
      return -ret;
    }

    break;
  case OPT::CAPS_ADD:
    ret = ruser.caps.add(dpp(), user_op, null_yield, &err_msg);
    if (ret < 0) {
      cerr << "could not add caps: " << err_msg << std::endl;
      return -ret;
    }

    break;
  case OPT::CAPS_RM:
    ret = ruser.caps.remove(dpp(), user_op, null_yield, &err_msg);
    if (ret < 0) {
      cerr << "could not remove caps: " << err_msg << std::endl;
      return -ret;
    }

    break;
  case OPT::KEY_CREATE:
    ret = ruser.keys.add(dpp(), user_op, null_yield, &err_msg);
    if (ret < 0) {
      cerr << "could not create key: " << err_msg << std::endl;
      return -ret;
    }

    break;
  case OPT::KEY_RM:
    ret = ruser.keys.remove(dpp(), user_op, null_yield, &err_msg);
    if (ret < 0) {
      cerr << "could not remove key: " << err_msg << std::endl;
      return -ret;
    }
    break;
  case OPT::PERIOD_PUSH:
    {
      RGWEnv env;
      req_info info(g_ceph_context, &env);
      info.method = "POST";
      info.request_uri = "/admin/realm/period";

      map<string, string> &params = info.args.get_params();
      if (!realm_id.empty())
        params["realm_id"] = realm_id;
      if (!realm_name.empty())
        params["realm_name"] = realm_name;
      if (!period_id.empty())
        params["period_id"] = period_id;
      if (!period_epoch.empty())
        params["epoch"] = period_epoch;

      // load the period
      RGWPeriod period(period_id);
      int ret = period.init(dpp(), g_ceph_context, static_cast<rgw::sal::RadosStore*>(store)->svc()->sysobj, null_yield);
      if (ret < 0) {
        cerr << "period init failed: " << cpp_strerror(-ret) << std::endl;
        return -ret;
      }
      // json format into a bufferlist
      JSONFormatter jf(false);
      encode_json("period", period, &jf);
      bufferlist bl;
      jf.flush(bl);

      JSONParser p;
      ret = send_to_remote_or_url(nullptr, url, opt_region,
                                  access_key, secret_key,
                                  info, bl, p);
      if (ret < 0) {
        cerr << "request failed: " << cpp_strerror(-ret) << std::endl;
        return -ret;
      }
    }
    return 0;
  case OPT::PERIOD_UPDATE:
    {
      int ret = update_period(realm_id, realm_name, period_id, period_epoch,
                              commit, remote, url, opt_region,
                              access_key, secret_key,
                              formatter.get(), yes_i_really_mean_it);
      if (ret < 0) {
	return -ret;
      }
    }
    return 0;
  case OPT::PERIOD_COMMIT:
    {
      // read realm and staging period
      RGWRealm realm(realm_id, realm_name);
      int ret = realm.init(dpp(), g_ceph_context, static_cast<rgw::sal::RadosStore*>(store)->svc()->sysobj, null_yield);
      if (ret < 0) {
        cerr << "Error initializing realm: " << cpp_strerror(-ret) << std::endl;
        return -ret;
      }
      RGWPeriod period(RGWPeriod::get_staging_id(realm.get_id()), 1);
      ret = period.init(dpp(), g_ceph_context, static_cast<rgw::sal::RadosStore*>(store)->svc()->sysobj, realm.get_id(), null_yield);
      if (ret < 0) {
        cerr << "period init failed: " << cpp_strerror(-ret) << std::endl;
        return -ret;
      }
      ret = commit_period(realm, period, remote, url, opt_region, access_key, secret_key,
                          yes_i_really_mean_it);
      if (ret < 0) {
        cerr << "failed to commit period: " << cpp_strerror(-ret) << std::endl;
        return -ret;
      }

      encode_json("period", period, formatter.get());
      formatter->flush(cout);
    }
    return 0;
  case OPT::ROLE_CREATE:
    {
      if (role_name.empty()) {
        cerr << "ERROR: role name is empty" << std::endl;
        return -EINVAL;
      }

      if (assume_role_doc.empty()) {
        cerr << "ERROR: assume role policy document is empty" << std::endl;
        return -EINVAL;
      }
      bufferlist bl = bufferlist::static_from_string(assume_role_doc);
      try {
        const rgw::IAM::Policy p(g_ceph_context, tenant, bl);
      } catch (rgw::IAM::PolicyParseException& e) {
        cerr << "failed to parse policy: " << e.what() << std::endl;
        return -EINVAL;
      }
      std::unique_ptr<rgw::sal::RGWRole> role = store->get_role(role_name, tenant, path, assume_role_doc);
      ret = role->create(dpp(), true, "", null_yield);
      if (ret < 0) {
        return -ret;
      }
      show_role_info(role.get(), formatter.get());
      return 0;
    }
  case OPT::ROLE_DELETE:
    {
      if (role_name.empty()) {
        cerr << "ERROR: empty role name" << std::endl;
        return -EINVAL;
      }
      std::unique_ptr<rgw::sal::RGWRole> role = store->get_role(role_name, tenant);
      ret = role->delete_obj(dpp(), null_yield);
      if (ret < 0) {
        return -ret;
      }
      cout << "role: " << role_name << " successfully deleted" << std::endl;
      return 0;
    }
  case OPT::ROLE_GET:
    {
      if (role_name.empty()) {
        cerr << "ERROR: empty role name" << std::endl;
        return -EINVAL;
      }
      std::unique_ptr<rgw::sal::RGWRole> role = store->get_role(role_name, tenant);
      ret = role->get(dpp(), null_yield);
      if (ret < 0) {
        return -ret;
      }
      show_role_info(role.get(), formatter.get());
      return 0;
    }
  case OPT::ROLE_MODIFY:
    {
      if (role_name.empty()) {
        cerr << "ERROR: role name is empty" << std::endl;
        return -EINVAL;
      }

      if (assume_role_doc.empty()) {
        cerr << "ERROR: assume role policy document is empty" << std::endl;
        return -EINVAL;
      }

      bufferlist bl = bufferlist::static_from_string(assume_role_doc);
      try {
        const rgw::IAM::Policy p(g_ceph_context, tenant, bl);
      } catch (rgw::IAM::PolicyParseException& e) {
        cerr << "failed to parse policy: " << e.what() << std::endl;
        return -EINVAL;
      }

      std::unique_ptr<rgw::sal::RGWRole> role = store->get_role(role_name, tenant);
      ret = role->get(dpp(), null_yield);
      if (ret < 0) {
        return -ret;
      }
      role->update_trust_policy(assume_role_doc);
      ret = role->update(dpp(), null_yield);
      if (ret < 0) {
        return -ret;
      }
      cout << "Assume role policy document updated successfully for role: " << role_name << std::endl;
      return 0;
    }
  case OPT::ROLE_LIST:
    {
      vector<std::unique_ptr<rgw::sal::RGWRole>> result;
      ret = store->get_roles(dpp(), null_yield, path_prefix, tenant, result);
      if (ret < 0) {
        return -ret;
      }
      show_roles_info(result, formatter.get());
      return 0;
    }
  case OPT::ROLE_POLICY_PUT:
    {
      if (role_name.empty()) {
        cerr << "role name is empty" << std::endl;
        return -EINVAL;
      }

      if (policy_name.empty()) {
        cerr << "policy name is empty" << std::endl;
        return -EINVAL;
      }

      if (perm_policy_doc.empty() && infile.empty()) {
        cerr << "permission policy document is empty" << std::endl;
        return -EINVAL;
      }

      bufferlist bl;
      if (!infile.empty()) {
        int ret = read_input(infile, bl);
        if (ret < 0) {
          cerr << "ERROR: failed to read input policy document: " << cpp_strerror(-ret) << std::endl;
          return -ret;
        }
        perm_policy_doc = bl.to_str();
      } else {
        bl = bufferlist::static_from_string(perm_policy_doc);
      }
      try {
        const rgw::IAM::Policy p(g_ceph_context, tenant, bl);
      } catch (rgw::IAM::PolicyParseException& e) {
        cerr << "failed to parse perm policy: " << e.what() << std::endl;
        return -EINVAL;
      }

      std::unique_ptr<rgw::sal::RGWRole> role = store->get_role(role_name, tenant);
      ret = role->get(dpp(), null_yield);
      if (ret < 0) {
        return -ret;
      }
      role->set_perm_policy(policy_name, perm_policy_doc);
      ret = role->update(dpp(), null_yield);
      if (ret < 0) {
        return -ret;
      }
      cout << "Permission policy attached successfully" << std::endl;
      return 0;
    }
  case OPT::ROLE_POLICY_LIST:
    {
      if (role_name.empty()) {
        cerr << "ERROR: Role name is empty" << std::endl;
        return -EINVAL;
      }
      std::unique_ptr<rgw::sal::RGWRole> role = store->get_role(role_name, tenant);
      ret = role->get(dpp(), null_yield);
      if (ret < 0) {
        return -ret;
      }
      std::vector<string> policy_names = role->get_role_policy_names();
      show_policy_names(policy_names, formatter.get());
      return 0;
    }
  case OPT::ROLE_POLICY_GET:
    {
      if (role_name.empty()) {
        cerr << "ERROR: role name is empty" << std::endl;
        return -EINVAL;
      }

      if (policy_name.empty()) {
        cerr << "ERROR: policy name is empty" << std::endl;
        return -EINVAL;
      }
      std::unique_ptr<rgw::sal::RGWRole> role = store->get_role(role_name, tenant);
      int ret = role->get(dpp(), null_yield);
      if (ret < 0) {
        return -ret;
      }
      string perm_policy;
      ret = role->get_role_policy(dpp(), policy_name, perm_policy);
      if (ret < 0) {
        return -ret;
      }
      show_perm_policy(perm_policy, formatter.get());
      return 0;
    }
  case OPT::ROLE_POLICY_DELETE:
    {
      if (role_name.empty()) {
        cerr << "ERROR: role name is empty" << std::endl;
        return -EINVAL;
      }

      if (policy_name.empty()) {
        cerr << "ERROR: policy name is empty" << std::endl;
        return -EINVAL;
      }
      std::unique_ptr<rgw::sal::RGWRole> role = store->get_role(role_name, tenant);
      ret = role->get(dpp(), null_yield);
      if (ret < 0) {
        return -ret;
      }
      ret = role->delete_policy(dpp(), policy_name);
      if (ret < 0) {
        return -ret;
      }
      ret = role->update(dpp(), null_yield);
      if (ret < 0) {
        return -ret;
      }
      cout << "Policy: " << policy_name << " successfully deleted for role: "
           << role_name << std::endl;
      return 0;
  }
  default:
    output_user_info = false;
  }

  // output the result of a user operation
  if (output_user_info) {
    ret = ruser.info(info, &err_msg);
    if (ret < 0) {
      cerr << "could not fetch user info: " << err_msg << std::endl;
      return -ret;
    }
    show_user_info(info, formatter.get());
  }

  if (opt_cmd == OPT::POLICY) {
    if (format == "xml") {
      int ret = RGWBucketAdminOp::dump_s3_policy(store, bucket_op, cout, dpp());
      if (ret < 0) {
        cerr << "ERROR: failed to get policy: " << cpp_strerror(-ret) << std::endl;
        return -ret;
      }
    } else {
      int ret = RGWBucketAdminOp::get_policy(store, bucket_op, stream_flusher, dpp());
      if (ret < 0) {
        cerr << "ERROR: failed to get policy: " << cpp_strerror(-ret) << std::endl;
        return -ret;
      }
    }
  }

  if (opt_cmd == OPT::BUCKET_LIMIT_CHECK) {
    void *handle;
    std::list<std::string> user_ids;
    metadata_key = "user";
    int max = 1000;

    bool truncated;

    if (!rgw::sal::User::empty(user)) {
      user_ids.push_back(user->get_id().id);
      ret =
	RGWBucketAdminOp::limit_check(store, bucket_op, user_ids, stream_flusher,
				      null_yield, dpp(), warnings_only);
    } else {
      /* list users in groups of max-keys, then perform user-bucket
       * limit-check on each group */
     ret = store->meta_list_keys_init(dpp(), metadata_key, string(), &handle);
      if (ret < 0) {
	cerr << "ERROR: buckets limit check can't get user metadata_key: "
	     << cpp_strerror(-ret) << std::endl;
	return -ret;
      }

      do {
	ret = store->meta_list_keys_next(dpp(), handle, max, user_ids,
					      &truncated);
	if (ret < 0 && ret != -ENOENT) {
	  cerr << "ERROR: buckets limit check lists_keys_next(): "
	       << cpp_strerror(-ret) << std::endl;
	  break;
	} else {
	  /* ok, do the limit checks for this group */
	  ret =
	    RGWBucketAdminOp::limit_check(store, bucket_op, user_ids, stream_flusher,
					  null_yield, dpp(), warnings_only);
	  if (ret < 0)
	    break;
	}
	user_ids.clear();
      } while (truncated);
      store->meta_list_keys_complete(handle);
    }
    return -ret;
  } /* OPT::BUCKET_LIMIT_CHECK */

  if (opt_cmd == OPT::BUCKETS_LIST) {
    if (bucket_name.empty()) {
      if (!rgw::sal::User::empty(user)) {
        if (!user_op.has_existing_user()) {
          cerr << "ERROR: could not find user: " << user << std::endl;
          return -ENOENT;
        }
      }
      RGWBucketAdminOp::info(store, bucket_op, stream_flusher, null_yield, dpp());
    } else {
      int ret = init_bucket(user.get(), tenant, bucket_name, bucket_id, &bucket);
      if (ret < 0) {
        cerr << "ERROR: could not init bucket: " << cpp_strerror(-ret) << std::endl;
        return -ret;
      }
      formatter->open_array_section("entries");

      int count = 0;

      static constexpr int MAX_PAGINATE_SIZE = 10000;
      static constexpr int DEFAULT_MAX_ENTRIES = 1000;

      if (max_entries < 0) {
	max_entries = DEFAULT_MAX_ENTRIES;
      }
      const int paginate_size = std::min(max_entries, MAX_PAGINATE_SIZE);

      string prefix;
      string delim;
      string ns;

      rgw::sal::Bucket::ListParams params;
      rgw::sal::Bucket::ListResults results;

      params.prefix = prefix;
      params.delim = delim;
      params.marker = rgw_obj_key(marker);
      params.ns = ns;
      params.enforce_ns = false;
      params.list_versions = true;
      params.allow_unordered = bool(allow_unordered);

      do {
        const int remaining = max_entries - count;
	ret = bucket->list(dpp(), params, std::min(remaining, paginate_size), results,
			   null_yield);
        if (ret < 0) {
          cerr << "ERROR: store->list_objects(): " << cpp_strerror(-ret) << std::endl;
          return -ret;
        }

        count += results.objs.size();

        for (const auto& entry : results.objs) {
          encode_json("entry", entry, formatter.get());
        }
        formatter->flush(cout);
      } while (results.is_truncated && count < max_entries);

      formatter->close_section();
      formatter->flush(cout);
    } /* have bucket_name */
  } /* OPT::BUCKETS_LIST */

  if (opt_cmd == OPT::BUCKET_RADOS_LIST) {
    RGWRadosList lister(static_cast<rgw::sal::RadosStore*>(store),
			max_concurrent_ios, orphan_stale_secs, tenant);
    if (rgw_obj_fs) {
      lister.set_field_separator(*rgw_obj_fs);
    }

    if (bucket_name.empty()) {
      // yes_i_really_mean_it means continue with listing even if
      // there are indexless buckets
      ret = lister.run(dpp(), yes_i_really_mean_it);
    } else {
      ret = lister.run(dpp(), bucket_name);
    }

    if (ret < 0) {
      std::cerr <<
	"ERROR: bucket radoslist failed to finish before " <<
	"encountering error: " << cpp_strerror(-ret) << std::endl;
      std::cerr << "************************************"
	"************************************" << std::endl;
      std::cerr << "WARNING: THE RESULTS ARE NOT RELIABLE AND SHOULD NOT " <<
	"BE USED IN DELETING ORPHANS" << std::endl;
      std::cerr << "************************************"
	"************************************" << std::endl;
      return -ret;
    }
  }

  if (opt_cmd == OPT::BUCKET_LAYOUT) {
    if (bucket_name.empty()) {
      cerr << "ERROR: bucket not specified" << std::endl;
      return EINVAL;
    }
    int ret = init_bucket(user.get(), tenant, bucket_name, bucket_id, &bucket);
    if (ret < 0) {
      return -ret;
    }
    const auto& bucket_info = bucket->get_info();
    formatter->open_object_section("layout");
    encode_json("layout", bucket_info.layout, formatter.get());
    formatter->close_section();
    formatter->flush(cout);
  }

  if (opt_cmd == OPT::BUCKET_STATS) {
    if (bucket_name.empty() && !bucket_id.empty()) {
      rgw_bucket bucket;
      if (!rgw_find_bucket_by_id(dpp(), store->ctx(), store, marker, bucket_id, &bucket)) {
        cerr << "failure: no such bucket id" << std::endl;
        return -ENOENT;
      }
      bucket_op.set_tenant(bucket.tenant);
      bucket_op.set_bucket_name(bucket.name);
    }
    bucket_op.set_fetch_stats(true);

    int r = RGWBucketAdminOp::info(store, bucket_op, stream_flusher, null_yield, dpp());
    if (r < 0) {
      cerr << "failure: " << cpp_strerror(-r) << ": " << err << std::endl;
      return -r;
    }
  }

  if (opt_cmd == OPT::BUCKET_LINK) {
    bucket_op.set_bucket_id(bucket_id);
    bucket_op.set_new_bucket_name(new_bucket_name);
    string err;
    int r = RGWBucketAdminOp::link(store, bucket_op, dpp(), &err);
    if (r < 0) {
      cerr << "failure: " << cpp_strerror(-r) << ": " << err << std::endl;
      return -r;
    }
  }

  if (opt_cmd == OPT::BUCKET_UNLINK) {
    int r = RGWBucketAdminOp::unlink(store, bucket_op, dpp());
    if (r < 0) {
      cerr << "failure: " << cpp_strerror(-r) << std::endl;
      return -r;
    }
  }

  if (opt_cmd == OPT::BUCKET_SHARD_OBJECTS) {
    const auto prefix = opt_prefix ? *opt_prefix : "obj"s;
    if (!num_shards_specified) {
      cerr << "ERROR: num-shards must be specified."
	   << std::endl;
      return EINVAL;
    }

    if (specified_shard_id) {
      if (shard_id >= num_shards) {
	cerr << "ERROR: shard-id must be less than num-shards."
	     << std::endl;
	return EINVAL;
      }
      std::string obj;
      uint64_t ctr = 0;
      int shard;
      do {
	obj = fmt::format("{}{:0>20}", prefix, ctr);
	shard = RGWSI_BucketIndex_RADOS::bucket_shard_index(obj, num_shards);
	++ctr;
      } while (shard != shard_id);

      formatter->open_object_section("shard_obj");
      encode_json("obj", obj, formatter.get());
      formatter->close_section();
      formatter->flush(cout);
    } else {
      std::vector<std::string> objs(num_shards);
      for (uint64_t ctr = 0, shardsleft = num_shards; shardsleft > 0; ++ctr) {
	auto key = fmt::format("{}{:0>20}", prefix, ctr);
	auto shard = RGWSI_BucketIndex_RADOS::bucket_shard_index(key, num_shards);
	if (objs[shard].empty()) {
	  objs[shard] = std::move(key);
	  --shardsleft;
	}
      }

      formatter->open_object_section("shard_objs");
      encode_json("objs", objs, formatter.get());
      formatter->close_section();
      formatter->flush(cout);
    }
  }

  if (opt_cmd == OPT::BUCKET_OBJECT_SHARD) {
    if (!num_shards_specified || object.empty()) {
      cerr << "ERROR: num-shards and object must be specified."
	   << std::endl;
      return EINVAL;
    }
    auto shard = RGWSI_BucketIndex_RADOS::bucket_shard_index(object, num_shards);
    formatter->open_object_section("obj_shard");
    encode_json("shard", shard, formatter.get());
    formatter->close_section();
    formatter->flush(cout);
  }

  if (opt_cmd == OPT::BUCKET_CHOWN) {
    if (bucket_name.empty()) {
      cerr << "ERROR: bucket name not specified" << std::endl;
      return EINVAL;
    }

    bucket_op.set_bucket_name(bucket_name);
    bucket_op.set_new_bucket_name(new_bucket_name);
    string err;

    int r = RGWBucketAdminOp::chown(store, bucket_op, marker, dpp(), &err);
    if (r < 0) {
      cerr << "failure: " << cpp_strerror(-r) << ": " << err << std::endl;
      return -r;
    }
  }

  if (opt_cmd == OPT::LOG_LIST) {
    // filter by date?
    if (date.size() && date.size() != 10) {
      cerr << "bad date format for '" << date << "', expect YYYY-MM-DD" << std::endl;
      return EINVAL;
    }

    formatter->reset();
    formatter->open_array_section("logs");
    RGWAccessHandle h;
    int r = static_cast<rgw::sal::RadosStore*>(store)->getRados()->log_list_init(dpp(), date, &h);
    if (r == -ENOENT) {
      // no logs.
    } else {
      if (r < 0) {
        cerr << "log list: error " << r << std::endl;
        return -r;
      }
      while (true) {
        string name;
        int r = static_cast<rgw::sal::RadosStore*>(store)->getRados()->log_list_next(h, &name);
        if (r == -ENOENT)
          break;
        if (r < 0) {
          cerr << "log list: error " << r << std::endl;
          return -r;
        }
        formatter->dump_string("object", name);
      }
    }
    formatter->close_section();
    formatter->flush(cout);
    cout << std::endl;
  }

  if (opt_cmd == OPT::LOG_SHOW || opt_cmd == OPT::LOG_RM) {
    if (object.empty() && (date.empty() || bucket_name.empty() || bucket_id.empty())) {
      cerr << "specify an object or a date, bucket and bucket-id" << std::endl;
      exit(1);
    }

    string oid;
    if (!object.empty()) {
      oid = object;
    } else {
      oid = date;
      oid += "-";
      oid += bucket_id;
      oid += "-";
      oid += bucket_name;
    }

    if (opt_cmd == OPT::LOG_SHOW) {
      RGWAccessHandle h;

      int r = static_cast<rgw::sal::RadosStore*>(store)->getRados()->log_show_init(dpp(), oid, &h);
      if (r < 0) {
	cerr << "error opening log " << oid << ": " << cpp_strerror(-r) << std::endl;
	return -r;
      }

      formatter->reset();
      formatter->open_object_section("log");

      struct rgw_log_entry entry;

      // peek at first entry to get bucket metadata
      r = static_cast<rgw::sal::RadosStore*>(store)->getRados()->log_show_next(dpp(), h, &entry);
      if (r < 0) {
	cerr << "error reading log " << oid << ": " << cpp_strerror(-r) << std::endl;
	return -r;
      }
      formatter->dump_string("bucket_id", entry.bucket_id);
      formatter->dump_string("bucket_owner", entry.bucket_owner.to_str());
      formatter->dump_string("bucket", entry.bucket);

      uint64_t agg_time = 0;
      uint64_t agg_bytes_sent = 0;
      uint64_t agg_bytes_received = 0;
      uint64_t total_entries = 0;

      if (show_log_entries)
        formatter->open_array_section("log_entries");

      do {
        using namespace std::chrono;
        uint64_t total_time = duration_cast<milliseconds>(entry.total_time).count();

        agg_time += total_time;
        agg_bytes_sent += entry.bytes_sent;
        agg_bytes_received += entry.bytes_received;
        total_entries++;

        if (skip_zero_entries && entry.bytes_sent == 0 &&
            entry.bytes_received == 0)
          goto next;

        if (show_log_entries) {

	  rgw_format_ops_log_entry(entry, formatter.get());
	  formatter->flush(cout);
        }
next:
	r = static_cast<rgw::sal::RadosStore*>(store)->getRados()->log_show_next(dpp(), h, &entry);
      } while (r > 0);

      if (r < 0) {
      	cerr << "error reading log " << oid << ": " << cpp_strerror(-r) << std::endl;
	return -r;
      }
      if (show_log_entries)
        formatter->close_section();

      if (show_log_sum) {
        formatter->open_object_section("log_sum");
	formatter->dump_int("bytes_sent", agg_bytes_sent);
	formatter->dump_int("bytes_received", agg_bytes_received);
	formatter->dump_int("total_time", agg_time);
	formatter->dump_int("total_entries", total_entries);
        formatter->close_section();
      }
      formatter->close_section();
      formatter->flush(cout);
      cout << std::endl;
    }
    if (opt_cmd == OPT::LOG_RM) {
      int r = static_cast<rgw::sal::RadosStore*>(store)->getRados()->log_remove(dpp(), oid);
      if (r < 0) {
	cerr << "error removing log " << oid << ": " << cpp_strerror(-r) << std::endl;
	return -r;
      }
    }
  }

  if (opt_cmd == OPT::POOL_ADD) {
    if (pool_name.empty()) {
      cerr << "need to specify pool to add!" << std::endl;
      exit(1);
    }

    int ret = static_cast<rgw::sal::RadosStore*>(store)->svc()->zone->add_bucket_placement(dpp(), pool, null_yield);
    if (ret < 0)
      cerr << "failed to add bucket placement: " << cpp_strerror(-ret) << std::endl;
  }

  if (opt_cmd == OPT::POOL_RM) {
    if (pool_name.empty()) {
      cerr << "need to specify pool to remove!" << std::endl;
      exit(1);
    }

    int ret = static_cast<rgw::sal::RadosStore*>(store)->svc()->zone->remove_bucket_placement(dpp(), pool, null_yield);
    if (ret < 0)
      cerr << "failed to remove bucket placement: " << cpp_strerror(-ret) << std::endl;
  }

  if (opt_cmd == OPT::POOLS_LIST) {
    set<rgw_pool> pools;
    int ret = static_cast<rgw::sal::RadosStore*>(store)->svc()->zone->list_placement_set(dpp(), pools, null_yield);
    if (ret < 0) {
      cerr << "could not list placement set: " << cpp_strerror(-ret) << std::endl;
      return -ret;
    }
    formatter->reset();
    formatter->open_array_section("pools");
    for (auto siter = pools.begin(); siter != pools.end(); ++siter) {
      formatter->open_object_section("pool");
      formatter->dump_string("name",  siter->to_str());
      formatter->close_section();
    }
    formatter->close_section();
    formatter->flush(cout);
    cout << std::endl;
  }

  if (opt_cmd == OPT::USAGE_SHOW) {
    uint64_t start_epoch = 0;
    uint64_t end_epoch = (uint64_t)-1;

    int ret;

    if (!start_date.empty()) {
      ret = utime_t::parse_date(start_date, &start_epoch, NULL);
      if (ret < 0) {
        cerr << "ERROR: failed to parse start date" << std::endl;
        return 1;
      }
    }
    if (!end_date.empty()) {
      ret = utime_t::parse_date(end_date, &end_epoch, NULL);
      if (ret < 0) {
        cerr << "ERROR: failed to parse end date" << std::endl;
        return 1;
      }
    }


    if (!bucket_name.empty()) {
      int ret = init_bucket(user.get(), tenant, bucket_name, bucket_id, &bucket);
      if (ret < 0) {
	cerr << "ERROR: could not init bucket: " << cpp_strerror(-ret) << std::endl;
	return -ret;
      }
    }
    ret = RGWUsage::show(dpp(), store, user.get(), bucket.get(), start_epoch,
			 end_epoch, show_log_entries, show_log_sum, &categories,
			 stream_flusher);
    if (ret < 0) {
      cerr << "ERROR: failed to show usage" << std::endl;
      return 1;
    }
  }

  if (opt_cmd == OPT::USAGE_TRIM) {
    if (rgw::sal::User::empty(user) && bucket_name.empty() &&
	start_date.empty() && end_date.empty() && !yes_i_really_mean_it) {
      cerr << "usage trim without user/date/bucket specified will remove *all* users data" << std::endl;
      cerr << "do you really mean it? (requires --yes-i-really-mean-it)" << std::endl;
      return 1;
    }
    int ret;
    uint64_t start_epoch = 0;
    uint64_t end_epoch = (uint64_t)-1;


    if (!start_date.empty()) {
      ret = utime_t::parse_date(start_date, &start_epoch, NULL);
      if (ret < 0) {
        cerr << "ERROR: failed to parse start date" << std::endl;
        return 1;
      }
    }

    if (!end_date.empty()) {
      ret = utime_t::parse_date(end_date, &end_epoch, NULL);
      if (ret < 0) {
        cerr << "ERROR: failed to parse end date" << std::endl;
        return 1;
      }
    }

    if (!bucket_name.empty()) {
      int ret = init_bucket(user.get(), tenant, bucket_name, bucket_id, &bucket);
      if (ret < 0) {
	cerr << "ERROR: could not init bucket: " << cpp_strerror(-ret) << std::endl;
	return -ret;
      }
    }
    ret = RGWUsage::trim(dpp(), store, user.get(), bucket.get(), start_epoch, end_epoch);
    if (ret < 0) {
      cerr << "ERROR: read_usage() returned ret=" << ret << std::endl;
      return 1;
    }
  }

  if (opt_cmd == OPT::USAGE_CLEAR) {
    if (!yes_i_really_mean_it) {
      cerr << "usage clear would remove *all* users usage data for all time" << std::endl;
      cerr << "do you really mean it? (requires --yes-i-really-mean-it)" << std::endl;
      return 1;
    }

    ret = RGWUsage::clear(dpp(), store);
    if (ret < 0) {
      return ret;
    }
  }


  if (opt_cmd == OPT::OLH_GET || opt_cmd == OPT::OLH_READLOG) {
    if (bucket_name.empty()) {
      cerr << "ERROR: bucket not specified" << std::endl;
      return EINVAL;
    }
    if (object.empty()) {
      cerr << "ERROR: object not specified" << std::endl;
      return EINVAL;
    }
  }

  if (opt_cmd == OPT::OLH_GET) {
    int ret = init_bucket(user.get(), tenant, bucket_name, bucket_id, &bucket);
    if (ret < 0) {
      cerr << "ERROR: could not init bucket: " << cpp_strerror(-ret) << std::endl;
      return -ret;
    }
    RGWOLHInfo olh;
    rgw_obj obj(bucket->get_key(), object);
    ret = static_cast<rgw::sal::RadosStore*>(store)->getRados()->get_olh(dpp(), bucket->get_info(), obj, &olh);
    if (ret < 0) {
      cerr << "ERROR: failed reading olh: " << cpp_strerror(-ret) << std::endl;
      return -ret;
    }
    encode_json("olh", olh, formatter.get());
    formatter->flush(cout);
  }

  if (opt_cmd == OPT::OLH_READLOG) {
    int ret = init_bucket(user.get(), tenant, bucket_name, bucket_id, &bucket);
    if (ret < 0) {
      cerr << "ERROR: could not init bucket: " << cpp_strerror(-ret) << std::endl;
      return -ret;
    }
    map<uint64_t, vector<rgw_bucket_olh_log_entry> > log;
    bool is_truncated;

    std::unique_ptr<rgw::sal::Object> obj = bucket->get_object(object);

    RGWObjState *state;

    ret = obj->get_obj_state(dpp(), &state, null_yield);
    if (ret < 0) {
      return -ret;
    }

    ret = static_cast<rgw::sal::RadosStore*>(store)->getRados()->bucket_index_read_olh_log(dpp(), bucket->get_info(), *state, obj->get_obj(), 0, &log, &is_truncated);
    if (ret < 0) {
      cerr << "ERROR: failed reading olh: " << cpp_strerror(-ret) << std::endl;
      return -ret;
    }
    formatter->open_object_section("result");
    encode_json("is_truncated", is_truncated, formatter.get());
    encode_json("log", log, formatter.get());
    formatter->close_section();
    formatter->flush(cout);
  }

  if (opt_cmd == OPT::BI_GET) {
    if (bucket_name.empty()) {
      cerr << "ERROR: bucket name not specified" << std::endl;
      return EINVAL;
    }
    if (object.empty()) {
      cerr << "ERROR: object not specified" << std::endl;
      return EINVAL;
    }
    int ret = init_bucket(user.get(), tenant, bucket_name, bucket_id, &bucket);
    if (ret < 0) {
      cerr << "ERROR: could not init bucket: " << cpp_strerror(-ret) << std::endl;
      return -ret;
    }
    rgw_obj obj(bucket->get_key(), object);
    if (!object_version.empty()) {
      obj.key.set_instance(object_version);
    }

    rgw_cls_bi_entry entry;

    ret = static_cast<rgw::sal::RadosStore*>(store)->getRados()->bi_get(dpp(), bucket->get_info(), obj, bi_index_type, &entry);
    if (ret < 0) {
      cerr << "ERROR: bi_get(): " << cpp_strerror(-ret) << std::endl;
      return -ret;
    }

    encode_json("entry", entry, formatter.get());
    formatter->flush(cout);
  }

  if (opt_cmd == OPT::BI_PUT) {
    if (bucket_name.empty()) {
      cerr << "ERROR: bucket name not specified" << std::endl;
      return EINVAL;
    }
    int ret = init_bucket(user.get(), tenant, bucket_name, bucket_id, &bucket);
    if (ret < 0) {
      cerr << "ERROR: could not init bucket: " << cpp_strerror(-ret) << std::endl;
      return -ret;
    }

    rgw_cls_bi_entry entry;
    cls_rgw_obj_key key;
    ret = read_decode_json(infile, entry, &key);
    if (ret < 0) {
      return 1;
    }

    rgw_obj obj(bucket->get_key(), key);

    ret = static_cast<rgw::sal::RadosStore*>(store)->getRados()->bi_put(dpp(), bucket->get_key(), obj, entry);
    if (ret < 0) {
      cerr << "ERROR: bi_put(): " << cpp_strerror(-ret) << std::endl;
      return -ret;
    }
  }

  if (opt_cmd == OPT::BI_LIST) {
    if (bucket_name.empty()) {
      cerr << "ERROR: bucket name not specified" << std::endl;
      return EINVAL;
    }
    int ret = init_bucket(user.get(), tenant, bucket_name, bucket_id, &bucket);
    if (ret < 0) {
      cerr << "ERROR: could not init bucket: " << cpp_strerror(-ret) << std::endl;
      return -ret;
    }

    list<rgw_cls_bi_entry> entries;
    bool is_truncated;
    if (max_entries < 0) {
      max_entries = 1000;
    }

    const auto& index = bucket->get_info().layout.current_index;
    const int max_shards = rgw::num_shards(index);

    formatter->open_array_section("entries");

    int i = (specified_shard_id ? shard_id : 0);
    for (; i < max_shards; i++) {
      RGWRados::BucketShard bs(static_cast<rgw::sal::RadosStore*>(store)->getRados());
      int ret = bs.init(dpp(), bucket->get_info(), index, i);
      marker.clear();

      if (ret < 0) {
        cerr << "ERROR: bs.init(bucket=" << bucket << ", shard=" << i << "): " << cpp_strerror(-ret) << std::endl;
        return -ret;
      }

      do {
        entries.clear();
	// if object is specified, we use that as a filter to only retrieve some some entries
        ret = static_cast<rgw::sal::RadosStore*>(store)->getRados()->bi_list(bs, object, marker, max_entries, &entries, &is_truncated);
        if (ret < 0) {
          cerr << "ERROR: bi_list(): " << cpp_strerror(-ret) << std::endl;
          return -ret;
        }

        list<rgw_cls_bi_entry>::iterator iter;
        for (iter = entries.begin(); iter != entries.end(); ++iter) {
          rgw_cls_bi_entry& entry = *iter;
          encode_json("entry", entry, formatter.get());
          marker = entry.idx;
        }
        formatter->flush(cout);
      } while (is_truncated);
      formatter->flush(cout);

      if (specified_shard_id)
        break;
    }
    formatter->close_section();
    formatter->flush(cout);
  }

  if (opt_cmd == OPT::BI_PURGE) {
    if (bucket_name.empty()) {
      cerr << "ERROR: bucket name not specified" << std::endl;
      return EINVAL;
    }
    int ret = init_bucket(user.get(), tenant, bucket_name, bucket_id, &bucket);
    if (ret < 0) {
      cerr << "ERROR: could not init bucket: " << cpp_strerror(-ret) << std::endl;
      return -ret;
    }

    std::unique_ptr<rgw::sal::Bucket> cur_bucket;
    ret = init_bucket(user.get(), tenant, bucket_name, string(), &cur_bucket);
    if (ret == -ENOENT) {
      // no bucket entrypoint
    } else if (ret < 0) {
      cerr << "ERROR: could not init current bucket info for bucket_name=" << bucket_name << ": " << cpp_strerror(-ret) << std::endl;
      return -ret;
    } else if (cur_bucket->get_bucket_id() == bucket->get_bucket_id() &&
               !yes_i_really_mean_it) {
      cerr << "specified bucket instance points to a current bucket instance" << std::endl;
      cerr << "do you really mean it? (requires --yes-i-really-mean-it)" << std::endl;
      return EINVAL;
    }

    const auto& index = bucket->get_info().layout.current_index;
    if (index.layout.type == rgw::BucketIndexType::Indexless) {
      cerr << "ERROR: indexless bucket has no index to purge" << std::endl;
      return EINVAL;
    }

    const int max_shards = rgw::num_shards(index);
    for (int i = 0; i < max_shards; i++) {
      RGWRados::BucketShard bs(static_cast<rgw::sal::RadosStore*>(store)->getRados());
      int ret = bs.init(dpp(), bucket->get_info(), index, i);
      if (ret < 0) {
        cerr << "ERROR: bs.init(bucket=" << bucket << ", shard=" << i << "): " << cpp_strerror(-ret) << std::endl;
        return -ret;
      }

      ret = static_cast<rgw::sal::RadosStore*>(store)->getRados()->bi_remove(dpp(), bs);
      if (ret < 0) {
        cerr << "ERROR: failed to remove bucket index object: " << cpp_strerror(-ret) << std::endl;
        return -ret;
      }
    }
  }

  if (opt_cmd == OPT::OBJECT_PUT) {
    if (bucket_name.empty()) {
      cerr << "ERROR: bucket not specified" << std::endl;
      return EINVAL;
    }
    if (object.empty()) {
      cerr << "ERROR: object not specified" << std::endl;
      return EINVAL;
    }

    RGWDataAccess data_access(store);
    rgw_obj_key key(object, object_version);

    RGWDataAccess::BucketRef b;
    RGWDataAccess::ObjectRef obj;

    int ret = data_access.get_bucket(dpp(), tenant, bucket_name, bucket_id, &b, null_yield);
    if (ret < 0) {
      cerr << "ERROR: failed to init bucket: " << cpp_strerror(-ret) << std::endl;
      return -ret;
    }

    ret = b->get_object(key, &obj);
    if (ret < 0) {
      cerr << "ERROR: failed to get object: " << cpp_strerror(-ret) << std::endl;
      return -ret;
    }

    bufferlist bl;
    ret = read_input(infile, bl);
    if (ret < 0) {
      cerr << "ERROR: failed to read input: " << cpp_strerror(-ret) << std::endl;
    }

    map<string, bufferlist> attrs;
    ret = obj->put(bl, attrs, dpp(), null_yield);
    if (ret < 0) {
      cerr << "ERROR: put object returned error: " << cpp_strerror(-ret) << std::endl;
    }
  }

  if (opt_cmd == OPT::OBJECT_RM) {
    int ret = init_bucket(user.get(), tenant, bucket_name, bucket_id, &bucket);
    if (ret < 0) {
      cerr << "ERROR: could not init bucket: " << cpp_strerror(-ret) << std::endl;
      return -ret;
    }
    rgw_obj_key key(object, object_version);
    ret = rgw_remove_object(dpp(), store, bucket.get(), key);

    if (ret < 0) {
      cerr << "ERROR: object remove returned: " << cpp_strerror(-ret) << std::endl;
      return -ret;
    }
  }

  if (opt_cmd == OPT::OBJECT_REWRITE) {
    if (bucket_name.empty()) {
      cerr << "ERROR: bucket not specified" << std::endl;
      return EINVAL;
    }
    if (object.empty()) {
      cerr << "ERROR: object not specified" << std::endl;
      return EINVAL;
    }

    int ret = init_bucket(user.get(), tenant, bucket_name, bucket_id, &bucket);
    if (ret < 0) {
      cerr << "ERROR: could not init bucket: " << cpp_strerror(-ret) << std::endl;
      return -ret;
    }

    std::unique_ptr<rgw::sal::Object> obj = bucket->get_object(object);
    obj->set_instance(object_version);
    bool need_rewrite = true;
    if (min_rewrite_stripe_size > 0) {
      ret = check_min_obj_stripe_size(store, obj.get(), min_rewrite_stripe_size, &need_rewrite);
      if (ret < 0) {
        ldpp_dout(dpp(), 0) << "WARNING: check_min_obj_stripe_size failed, r=" << ret << dendl;
      }
    }
    if (need_rewrite) {
      ret = static_cast<rgw::sal::RadosStore*>(store)->getRados()->rewrite_obj(obj.get(), dpp(), null_yield);
      if (ret < 0) {
        cerr << "ERROR: object rewrite returned: " << cpp_strerror(-ret) << std::endl;
        return -ret;
      }
    } else {
      ldpp_dout(dpp(), 20) << "skipped object" << dendl;
    }
  }

  if (opt_cmd == OPT::OBJECTS_EXPIRE) {
    if (!static_cast<rgw::sal::RadosStore*>(store)->getRados()->process_expire_objects(dpp())) {
      cerr << "ERROR: process_expire_objects() processing returned error." << std::endl;
      return 1;
    }
  }

  if (opt_cmd == OPT::OBJECTS_EXPIRE_STALE_LIST) {
    ret = RGWBucketAdminOp::fix_obj_expiry(store, bucket_op, stream_flusher, dpp(), true);
    if (ret < 0) {
      cerr << "ERROR: listing returned " << cpp_strerror(-ret) << std::endl;
      return -ret;
    }
  }

  if (opt_cmd == OPT::OBJECTS_EXPIRE_STALE_RM) {
    ret = RGWBucketAdminOp::fix_obj_expiry(store, bucket_op, stream_flusher, dpp(), false);
    if (ret < 0) {
      cerr << "ERROR: removing returned " << cpp_strerror(-ret) << std::endl;
      return -ret;
    }
  }

  if (opt_cmd == OPT::BUCKET_REWRITE) {
    if (bucket_name.empty()) {
      cerr << "ERROR: bucket not specified" << std::endl;
      return EINVAL;
    }

    int ret = init_bucket(user.get(), tenant, bucket_name, bucket_id, &bucket);
    if (ret < 0) {
      cerr << "ERROR: could not init bucket: " << cpp_strerror(-ret) << std::endl;
      return -ret;
    }

    uint64_t start_epoch = 0;
    uint64_t end_epoch = 0;

    if (!end_date.empty()) {
      int ret = utime_t::parse_date(end_date, &end_epoch, NULL);
      if (ret < 0) {
        cerr << "ERROR: failed to parse end date" << std::endl;
        return EINVAL;
      }
    }
    if (!start_date.empty()) {
      int ret = utime_t::parse_date(start_date, &start_epoch, NULL);
      if (ret < 0) {
        cerr << "ERROR: failed to parse start date" << std::endl;
        return EINVAL;
      }
    }

    bool is_truncated = true;
    bool cls_filtered = true;

    rgw_obj_index_key marker;
    string empty_prefix;
    string empty_delimiter;

    formatter->open_object_section("result");
    formatter->dump_string("bucket", bucket_name);
    formatter->open_array_section("objects");

    constexpr uint32_t NUM_ENTRIES = 1000;
    uint16_t expansion_factor = 1;
    while (is_truncated) {
      RGWRados::ent_map_t result;
      result.reserve(NUM_ENTRIES);

      const auto& current_index = bucket->get_info().layout.current_index;
      int r = static_cast<rgw::sal::RadosStore*>(store)->getRados()->cls_bucket_list_ordered(
	dpp(), bucket->get_info(), current_index, RGW_NO_SHARD,
	marker, empty_prefix, empty_delimiter,
	NUM_ENTRIES, true, expansion_factor,
	result, &is_truncated, &cls_filtered, &marker,
	null_yield,
	rgw_bucket_object_check_filter);
      if (r < 0 && r != -ENOENT) {
        cerr << "ERROR: failed operation r=" << r << std::endl;
      } else if (r == -ENOENT) {
        break;
      }

      if (result.size() < NUM_ENTRIES / 8) {
	++expansion_factor;
      } else if (result.size() > NUM_ENTRIES * 7 / 8 &&
		 expansion_factor > 1) {
	--expansion_factor;
      }

      for (auto iter = result.begin(); iter != result.end(); ++iter) {
        rgw_obj_key key = iter->second.key;
        rgw_bucket_dir_entry& entry = iter->second;

        formatter->open_object_section("object");
        formatter->dump_string("name", key.name);
        formatter->dump_string("instance", key.instance);
        formatter->dump_int("size", entry.meta.size);
        utime_t ut(entry.meta.mtime);
        ut.gmtime(formatter->dump_stream("mtime"));

        if ((entry.meta.size < min_rewrite_size) ||
            (entry.meta.size > max_rewrite_size) ||
            (start_epoch > 0 && start_epoch > (uint64_t)ut.sec()) ||
            (end_epoch > 0 && end_epoch < (uint64_t)ut.sec())) {
          formatter->dump_string("status", "Skipped");
        } else {
	  std::unique_ptr<rgw::sal::Object> obj = bucket->get_object(key);

          bool need_rewrite = true;
          if (min_rewrite_stripe_size > 0) {
            r = check_min_obj_stripe_size(store, obj.get(), min_rewrite_stripe_size, &need_rewrite);
            if (r < 0) {
              ldpp_dout(dpp(), 0) << "WARNING: check_min_obj_stripe_size failed, r=" << r << dendl;
            }
          }
          if (!need_rewrite) {
            formatter->dump_string("status", "Skipped");
          } else {
            r = static_cast<rgw::sal::RadosStore*>(store)->getRados()->rewrite_obj(obj.get(), dpp(), null_yield);
            if (r == 0) {
              formatter->dump_string("status", "Success");
            } else {
              formatter->dump_string("status", cpp_strerror(-r));
            }
          }
        }
        formatter->dump_int("flags", entry.flags);

        formatter->close_section();
        formatter->flush(cout);
      }
    }
    formatter->close_section();
    formatter->close_section();
    formatter->flush(cout);
  }

  if (opt_cmd == OPT::BUCKET_RESHARD) {
    int ret = check_reshard_bucket_params(static_cast<rgw::sal::RadosStore*>(store),
					  bucket_name,
					  tenant,
					  bucket_id,
					  num_shards_specified,
					  num_shards,
					  yes_i_really_mean_it,
					  &bucket);
    if (ret < 0) {
      return ret;
    }

    auto zone_svc = static_cast<rgw::sal::RadosStore*>(store)->svc()->zone;
    if (!zone_svc->can_reshard()) {
      const auto& zonegroup = zone_svc->get_zonegroup();
      std::cerr << "The zonegroup '" << zonegroup.get_name() << "' does not "
          "have the resharding feature enabled." << std::endl;
      return ENOTSUP;
    }
    if (!RGWBucketReshard::can_reshard(bucket->get_info(), zone_svc) &&
        !yes_i_really_mean_it) {
      std::cerr << "Bucket '" << bucket->get_name() << "' already has too many "
          "log generations (" << bucket->get_info().layout.logs.size() << ") "
          "from previous reshards that peer zones haven't finished syncing. "
          "Resharding is not recommended until the old generations sync, but "
          "you can force a reshard with --yes-i-really-mean-it." << std::endl;
      return EINVAL;
    }

    RGWBucketReshard br(static_cast<rgw::sal::RadosStore*>(store),
			bucket->get_info(), bucket->get_attrs(),
			nullptr /* no callback */);

#define DEFAULT_RESHARD_MAX_ENTRIES 1000
    if (max_entries < 1) {
      max_entries = DEFAULT_RESHARD_MAX_ENTRIES;
    }

    ReshardFaultInjector fault;
    if (inject_error_at) {
      const int code = -inject_error_code.value_or(EIO);
      fault.inject(*inject_error_at, InjectError{code, dpp()});
    } else if (inject_abort_at) {
      fault.inject(*inject_abort_at, InjectAbort{});
    }
    ret = br.execute(num_shards, fault, max_entries, dpp(),
                     verbose, &cout, formatter.get());
    return -ret;
  }

  if (opt_cmd == OPT::RESHARD_ADD) {
    int ret = check_reshard_bucket_params(static_cast<rgw::sal::RadosStore*>(store),
					  bucket_name,
					  tenant,
					  bucket_id,
					  num_shards_specified,
					  num_shards,
					  yes_i_really_mean_it,
					  &bucket);
    if (ret < 0) {
      return ret;
    }

    int num_source_shards = rgw::current_num_shards(bucket->get_info().layout);

    RGWReshard reshard(static_cast<rgw::sal::RadosStore*>(store), dpp());
    cls_rgw_reshard_entry entry;
    entry.time = real_clock::now();
    entry.tenant = tenant;
    entry.bucket_name = bucket_name;
    entry.bucket_id = bucket->get_info().bucket.bucket_id;
    entry.old_num_shards = num_source_shards;
    entry.new_num_shards = num_shards;

    return reshard.add(dpp(), entry);
  }

  if (opt_cmd == OPT::RESHARD_LIST) {
    int ret;
    int count = 0;
    if (max_entries < 0) {
      max_entries = 1000;
    }

    int num_logshards =
      store->ctx()->_conf.get_val<uint64_t>("rgw_reshard_num_logs");

    RGWReshard reshard(static_cast<rgw::sal::RadosStore*>(store), dpp());

    formatter->open_array_section("reshard");
    for (int i = 0; i < num_logshards; i++) {
      bool is_truncated = true;
      std::string marker;
      do {
	std::list<cls_rgw_reshard_entry> entries;
        ret = reshard.list(dpp(), i, marker, max_entries - count, entries, &is_truncated);
        if (ret < 0) {
          cerr << "Error listing resharding buckets: " << cpp_strerror(-ret) << std::endl;
          return ret;
        }
        for (const auto& entry : entries) {
          encode_json("entry", entry, formatter.get());
        }
	if (is_truncated) {
	  entries.crbegin()->get_key(&marker); // last entry's key becomes marker
	}
        count += entries.size();
        formatter->flush(cout);
      } while (is_truncated && count < max_entries);

      if (count >= max_entries) {
        break;
      }
    }

    formatter->close_section();
    formatter->flush(cout);

    return 0;
  }

  if (opt_cmd == OPT::RESHARD_STATUS) {
    if (bucket_name.empty()) {
      cerr << "ERROR: bucket not specified" << std::endl;
      return EINVAL;
    }

    ret = init_bucket(user.get(), tenant, bucket_name, bucket_id, &bucket);
    if (ret < 0) {
      cerr << "ERROR: could not init bucket: " << cpp_strerror(-ret) << std::endl;
      return -ret;
    }

    RGWBucketReshard br(static_cast<rgw::sal::RadosStore*>(store),
			bucket->get_info(), bucket->get_attrs(),
			nullptr /* no callback */);
    list<cls_rgw_bucket_instance_entry> status;
    int r = br.get_status(dpp(), &status);
    if (r < 0) {
      cerr << "ERROR: could not get resharding status for bucket " <<
	bucket_name << std::endl;
      return -r;
    }

    show_reshard_status(status, formatter.get());
  }

  if (opt_cmd == OPT::RESHARD_PROCESS) {
    RGWReshard reshard(static_cast<rgw::sal::RadosStore*>(store), true, &cout);

    int ret = reshard.process_all_logshards(dpp());
    if (ret < 0) {
      cerr << "ERROR: failed to process reshard logs, error=" << cpp_strerror(-ret) << std::endl;
      return -ret;
    }
  }

  if (opt_cmd == OPT::RESHARD_CANCEL) {
    if (bucket_name.empty()) {
      cerr << "ERROR: bucket not specified" << std::endl;
      return EINVAL;
    }

    bool bucket_initable = true;
    ret = init_bucket(user.get(), tenant, bucket_name, bucket_id, &bucket);
    if (ret < 0) {
      if (yes_i_really_mean_it) {
        bucket_initable = false;
      } else {
        cerr << "ERROR: could not init bucket: " << cpp_strerror(-ret) <<
          "; if you want to cancel the reshard request nonetheless, please "
          "use the --yes-i-really-mean-it option" << std::endl;
        return -ret;
      }
    }

    bool resharding_underway = true;

    if (bucket_initable) {
      // we did not encounter an error, so let's work with the bucket
	RGWBucketReshard br(static_cast<rgw::sal::RadosStore*>(store),
			    bucket->get_info(), bucket->get_attrs(),
			    nullptr /* no callback */);
      int ret = br.cancel(dpp());
      if (ret < 0) {
        if (ret == -EBUSY) {
          cerr << "There is ongoing resharding, please retry after " <<
            store->ctx()->_conf.get_val<uint64_t>("rgw_reshard_bucket_lock_duration") <<
            " seconds." << std::endl;
	  return -ret;
	} else if (ret == -EINVAL) {
	  resharding_underway = false;
	  // we can continue and try to unschedule
        } else {
          cerr << "Error cancelling bucket \"" << bucket_name <<
            "\" resharding: " << cpp_strerror(-ret) << std::endl;
	  return -ret;
        }
      }
    }

    RGWReshard reshard(static_cast<rgw::sal::RadosStore*>(store), dpp());

    cls_rgw_reshard_entry entry;
    entry.tenant = tenant;
    entry.bucket_name = bucket_name;

    ret = reshard.remove(dpp(), entry);
    if (ret == -ENOENT) {
      if (!resharding_underway) {
	cerr << "Error, bucket \"" << bucket_name <<
	  "\" is neither undergoing resharding nor scheduled to undergo "
	  "resharding." << std::endl;
	return EINVAL;
      } else {
	// we cancelled underway resharding above, so we're good
	return 0;
      }
    } else if (ret < 0) {
      cerr << "Error in updating reshard log with bucket \"" <<
        bucket_name << "\": " << cpp_strerror(-ret) << std::endl;
      return -ret;
    }
  } // OPT_RESHARD_CANCEL

  if (opt_cmd == OPT::OBJECT_UNLINK) {
    int ret = init_bucket(user.get(), tenant, bucket_name, bucket_id, &bucket);
    if (ret < 0) {
      cerr << "ERROR: could not init bucket: " << cpp_strerror(-ret) << std::endl;
      return -ret;
    }
    list<rgw_obj_index_key> oid_list;
    rgw_obj_key key(object, object_version);
    rgw_obj_index_key index_key;
    key.get_index_key(&index_key);
    oid_list.push_back(index_key);

    // note: under rados this removes directly from rados index objects
    ret = bucket->remove_objs_from_index(dpp(), oid_list);
    if (ret < 0) {
      cerr << "ERROR: remove_obj_from_index() returned error: " << cpp_strerror(-ret) << std::endl;
      return 1;
    }
  }

  if (opt_cmd == OPT::OBJECT_STAT) {
    int ret = init_bucket(user.get(), tenant, bucket_name, bucket_id, &bucket);
    if (ret < 0) {
      cerr << "ERROR: could not init bucket: " << cpp_strerror(-ret) << std::endl;
      return -ret;
    }
    std::unique_ptr<rgw::sal::Object> obj = bucket->get_object(object);
    obj->set_instance(object_version);

    ret = obj->get_obj_attrs(null_yield, dpp());
    if (ret < 0) {
      cerr << "ERROR: failed to stat object, returned error: " << cpp_strerror(-ret) << std::endl;
      return 1;
    }
    formatter->open_object_section("object_metadata");
    formatter->dump_string("name", object);
    formatter->dump_unsigned("size", obj->get_obj_size());

    map<string, bufferlist>::iterator iter;
    map<string, bufferlist> other_attrs;
    for (iter = obj->get_attrs().begin(); iter != obj->get_attrs().end(); ++iter) {
      bufferlist& bl = iter->second;
      bool handled = false;
      if (iter->first == RGW_ATTR_MANIFEST) {
        handled = decode_dump<RGWObjManifest>("manifest", bl, formatter.get());
      } else if (iter->first == RGW_ATTR_ACL) {
        handled = decode_dump<RGWAccessControlPolicy>("policy", bl, formatter.get());
      } else if (iter->first == RGW_ATTR_ID_TAG) {
        handled = dump_string("tag", bl, formatter.get());
      } else if (iter->first == RGW_ATTR_ETAG) {
        handled = dump_string("etag", bl, formatter.get());
      } else if (iter->first == RGW_ATTR_COMPRESSION) {
        handled = decode_dump<RGWCompressionInfo>("compression", bl, formatter.get());
      } else if (iter->first == RGW_ATTR_DELETE_AT) {
        handled = decode_dump<utime_t>("delete_at", bl, formatter.get());
      }

      if (!handled)
        other_attrs[iter->first] = bl;
    }

    formatter->open_object_section("attrs");
    for (iter = other_attrs.begin(); iter != other_attrs.end(); ++iter) {
      dump_string(iter->first.c_str(), iter->second, formatter.get());
    }
    formatter->close_section();
    formatter->close_section();
    formatter->flush(cout);
  }

  if (opt_cmd == OPT::BUCKET_CHECK) {
    if (check_head_obj_locator) {
      if (bucket_name.empty()) {
        cerr << "ERROR: need to specify bucket name" << std::endl;
        return EINVAL;
      }
      do_check_object_locator(tenant, bucket_name, fix, remove_bad, formatter.get());
    } else {
      RGWBucketAdminOp::check_index(store, bucket_op, stream_flusher, null_yield, dpp());
    }
  }

  if (opt_cmd == OPT::BUCKET_RM) {
    if (!inconsistent_index) {
      RGWBucketAdminOp::remove_bucket(store, bucket_op, null_yield, dpp(), bypass_gc, true);
    } else {
      if (!yes_i_really_mean_it) {
	cerr << "using --inconsistent_index can corrupt the bucket index " << std::endl
	<< "do you really mean it? (requires --yes-i-really-mean-it)" << std::endl;
	return 1;
      }
      RGWBucketAdminOp::remove_bucket(store, bucket_op, null_yield, dpp(), bypass_gc, false);
    }
  }

  if (opt_cmd == OPT::GC_LIST) {
    int index = 0;
    bool truncated;
    bool processing_queue = false;
    formatter->open_array_section("entries");

    do {
      list<cls_rgw_gc_obj_info> result;
      int ret = static_cast<rgw::sal::RadosStore*>(store)->getRados()->list_gc_objs(&index, marker, 1000, !include_all, result, &truncated, processing_queue);
      if (ret < 0) {
	cerr << "ERROR: failed to list objs: " << cpp_strerror(-ret) << std::endl;
	return 1;
      }


      list<cls_rgw_gc_obj_info>::iterator iter;
      for (iter = result.begin(); iter != result.end(); ++iter) {
	cls_rgw_gc_obj_info& info = *iter;
	formatter->open_object_section("chain_info");
	formatter->dump_string("tag", info.tag);
	formatter->dump_stream("time") << info.time;
	formatter->open_array_section("objs");
        list<cls_rgw_obj>::iterator liter;
	cls_rgw_obj_chain& chain = info.chain;
	for (liter = chain.objs.begin(); liter != chain.objs.end(); ++liter) {
	  cls_rgw_obj& obj = *liter;
          encode_json("obj", obj, formatter.get());
	}
	formatter->close_section(); // objs
	formatter->close_section(); // obj_chain
	formatter->flush(cout);
      }
    } while (truncated);
    formatter->close_section();
    formatter->flush(cout);
  }

  if (opt_cmd == OPT::GC_PROCESS) {
    int ret = static_cast<rgw::sal::RadosStore*>(store)->getRados()->process_gc(!include_all);
    if (ret < 0) {
      cerr << "ERROR: gc processing returned error: " << cpp_strerror(-ret) << std::endl;
      return 1;
    }
  }

  if (opt_cmd == OPT::LC_LIST) {
    formatter->open_array_section("lifecycle_list");
    vector<rgw::sal::Lifecycle::LCEntry> bucket_lc_map;
    string marker;
    int index{0};
#define MAX_LC_LIST_ENTRIES 100
    if (max_entries < 0) {
      max_entries = MAX_LC_LIST_ENTRIES;
    }
    do {
      int ret = static_cast<rgw::sal::RadosStore*>(store)->getRados()->list_lc_progress(marker, max_entries,
						    bucket_lc_map, index);
      if (ret < 0) {
        cerr << "ERROR: failed to list objs: " << cpp_strerror(-ret)
	     << std::endl;
        return 1;
      }
      for (const auto& entry : bucket_lc_map) {
        formatter->open_object_section("bucket_lc_info");
        formatter->dump_string("bucket", entry.bucket);
	formatter->dump_string("shard", entry.oid);
	char exp_buf[100];
	time_t t{time_t(entry.start_time)};
	if (std::strftime(
	      exp_buf, sizeof(exp_buf),
	      "%a, %d %b %Y %T %Z", std::gmtime(&t))) {
	  formatter->dump_string("started", exp_buf);
	}
        string lc_status = LC_STATUS[entry.status];
        formatter->dump_string("status", lc_status);
        formatter->close_section(); // objs
        formatter->flush(cout);
      }
    } while (!bucket_lc_map.empty());

    formatter->close_section(); //lifecycle list
    formatter->flush(cout);
  }


  if (opt_cmd == OPT::LC_GET) {
    if (bucket_name.empty()) {
      cerr << "ERROR: bucket not specified" << std::endl;
      return EINVAL;
    }

    RGWLifecycleConfiguration config;
    ret = init_bucket(user.get(), tenant, bucket_name, bucket_id, &bucket);
    if (ret < 0) {
      cerr << "ERROR: could not init bucket: " << cpp_strerror(-ret) << std::endl;
      return -ret;
    }

    auto aiter = bucket->get_attrs().find(RGW_ATTR_LC);
    if (aiter == bucket->get_attrs().end()) {
      return -ENOENT;
    }

    bufferlist::const_iterator iter{&aiter->second};
    try {
      config.decode(iter);
    } catch (const buffer::error& e) {
      cerr << "ERROR: decode life cycle config failed" << std::endl;
      return -EIO;
    }

    encode_json("result", config, formatter.get());
    formatter->flush(cout);
  }

  if (opt_cmd == OPT::LC_PROCESS) {
    if ((! bucket_name.empty()) ||
	(! bucket_id.empty())) {
        int ret = init_bucket(nullptr, tenant, bucket_name, bucket_id, &bucket);
	if (ret < 0) {
	  cerr << "ERROR: could not init bucket: " << cpp_strerror(-ret)
	       << std::endl;
	  return ret;
	}
    }

    int ret =
      static_cast<rgw::sal::RadosStore*>(store)->getRados()->process_lc(bucket);
    if (ret < 0) {
      cerr << "ERROR: lc processing returned error: " << cpp_strerror(-ret) << std::endl;
      return 1;
    }
  }

  if (opt_cmd == OPT::LC_RESHARD_FIX) {
    ret = RGWBucketAdminOp::fix_lc_shards(store, bucket_op, stream_flusher, dpp());
    if (ret < 0) {
      cerr << "ERROR: fixing lc shards: " << cpp_strerror(-ret) << std::endl;
    }

  }

  if (opt_cmd == OPT::ORPHANS_FIND) {
    if (!yes_i_really_mean_it) {
      cerr << "this command is now deprecated; please consider using the rgw-orphan-list tool; "
	   << "accidental removal of active objects cannot be reversed; "
	   << "do you really mean it? (requires --yes-i-really-mean-it)"
	   << std::endl;
      return EINVAL;
    } else {
      cerr << "IMPORTANT: this command is now deprecated; please consider using the rgw-orphan-list tool"
	   << std::endl;
    }

    RGWOrphanSearch search(static_cast<rgw::sal::RadosStore*>(store), max_concurrent_ios, orphan_stale_secs);

    if (job_id.empty()) {
      cerr << "ERROR: --job-id not specified" << std::endl;
      return EINVAL;
    }
    if (pool_name.empty()) {
      cerr << "ERROR: --pool not specified" << std::endl;
      return EINVAL;
    }

    RGWOrphanSearchInfo info;

    info.pool = pool;
    info.job_name = job_id;
    info.num_shards = num_shards;

    int ret = search.init(dpp(), job_id, &info, detail);
    if (ret < 0) {
      cerr << "could not init search, ret=" << ret << std::endl;
      return -ret;
    }
    ret = search.run(dpp());
    if (ret < 0) {
      return -ret;
    }
  }

  if (opt_cmd == OPT::ORPHANS_FINISH) {
    if (!yes_i_really_mean_it) {
      cerr << "this command is now deprecated; please consider using the rgw-orphan-list tool; "
	   << "accidental removal of active objects cannot be reversed; "
	   << "do you really mean it? (requires --yes-i-really-mean-it)"
	   << std::endl;
      return EINVAL;
    } else {
      cerr << "IMPORTANT: this command is now deprecated; please consider using the rgw-orphan-list tool"
	   << std::endl;
    }

    RGWOrphanSearch search(static_cast<rgw::sal::RadosStore*>(store), max_concurrent_ios, orphan_stale_secs);

    if (job_id.empty()) {
      cerr << "ERROR: --job-id not specified" << std::endl;
      return EINVAL;
    }
    int ret = search.init(dpp(), job_id, NULL);
    if (ret < 0) {
      if (ret == -ENOENT) {
        cerr << "job not found" << std::endl;
      }
      return -ret;
    }
    ret = search.finish();
    if (ret < 0) {
      return -ret;
    }
  }

  if (opt_cmd == OPT::ORPHANS_LIST_JOBS){
    if (!yes_i_really_mean_it) {
      cerr << "this command is now deprecated; please consider using the rgw-orphan-list tool; "
	   << "do you really mean it? (requires --yes-i-really-mean-it)"
	   << std::endl;
      return EINVAL;
    } else {
      cerr << "IMPORTANT: this command is now deprecated; please consider using the rgw-orphan-list tool"
	   << std::endl;
    }

    RGWOrphanStore orphan_store(static_cast<rgw::sal::RadosStore*>(store));
    int ret = orphan_store.init(dpp());
    if (ret < 0){
      cerr << "connection to cluster failed!" << std::endl;
      return -ret;
    }

    map <string,RGWOrphanSearchState> m;
    ret = orphan_store.list_jobs(m);
    if (ret < 0) {
      cerr << "job list failed" << std::endl;
      return -ret;
    }
    formatter->open_array_section("entries");
    for (const auto &it: m){
      if (!extra_info){
	formatter->dump_string("job-id",it.first);
      } else {
	encode_json("orphan_search_state", it.second, formatter.get());
      }
    }
    formatter->close_section();
    formatter->flush(cout);
  }

  if (opt_cmd == OPT::USER_CHECK) {
    check_bad_user_bucket_mapping(store, user.get(), fix, null_yield, dpp());
  }

  if (opt_cmd == OPT::USER_STATS) {
    if (rgw::sal::User::empty(user)) {
      cerr << "ERROR: uid not specified" << std::endl;
      return EINVAL;
    }
    if (reset_stats) {
      if (!bucket_name.empty()) {
	cerr << "ERROR: --reset-stats does not work on buckets and "
	  "bucket specified" << std::endl;
	return EINVAL;
      }
      if (sync_stats) {
	cerr << "ERROR: sync-stats includes the reset-stats functionality, "
	  "so at most one of the two should be specified" << std::endl;
	return EINVAL;
      }
      ret = static_cast<rgw::sal::RadosStore*>(store)->ctl()->user->reset_stats(dpp(), user->get_id(), null_yield);
      if (ret < 0) {
	cerr << "ERROR: could not reset user stats: " << cpp_strerror(-ret) <<
	  std::endl;
	return -ret;
      }
    }

    if (sync_stats) {
      if (!bucket_name.empty()) {
        int ret = init_bucket(user.get(), tenant, bucket_name, bucket_id, &bucket);
        if (ret < 0) {
          cerr << "ERROR: could not init bucket: " << cpp_strerror(-ret) << std::endl;
          return -ret;
        }
        ret = bucket->sync_user_stats(dpp(), null_yield);
        if (ret < 0) {
          cerr << "ERROR: could not sync bucket stats: " <<
	    cpp_strerror(-ret) << std::endl;
          return -ret;
        }
      } else {
        int ret = rgw_user_sync_all_stats(dpp(), store, user.get(), null_yield);
        if (ret < 0) {
          cerr << "ERROR: could not sync user stats: " <<
	    cpp_strerror(-ret) << std::endl;
          return -ret;
        }
      }
    }

    constexpr bool omit_utilized_stats = false;
    RGWStorageStats stats(omit_utilized_stats);
    ceph::real_time last_stats_sync;
    ceph::real_time last_stats_update;
    int ret = static_cast<rgw::sal::RadosStore*>(store)->ctl()->user->read_stats(dpp(), user->get_id(), &stats, null_yield,
										 &last_stats_sync,
										 &last_stats_update);
    if (ret < 0) {
      if (ret == -ENOENT) { /* in case of ENOENT */
        cerr << "User has not been initialized or user does not exist" << std::endl;
      } else {
        cerr << "ERROR: can't read user: " << cpp_strerror(ret) << std::endl;
      }
      return -ret;
    }


    {
      Formatter::ObjectSection os(*formatter, "result");
      encode_json("stats", stats, formatter.get());
      utime_t last_sync_ut(last_stats_sync);
      encode_json("last_stats_sync", last_sync_ut, formatter.get());
      utime_t last_update_ut(last_stats_update);
      encode_json("last_stats_update", last_update_ut, formatter.get());
    }
    formatter->flush(cout);
  }

  if (opt_cmd == OPT::METADATA_GET) {
    int ret = static_cast<rgw::sal::RadosStore*>(store)->ctl()->meta.mgr->get(metadata_key, formatter.get(), null_yield, dpp());
    if (ret < 0) {
      cerr << "ERROR: can't get key: " << cpp_strerror(-ret) << std::endl;
      return -ret;
    }

    formatter->flush(cout);
  }

  if (opt_cmd == OPT::METADATA_PUT) {
    bufferlist bl;
    int ret = read_input(infile, bl);
    if (ret < 0) {
      cerr << "ERROR: failed to read input: " << cpp_strerror(-ret) << std::endl;
      return -ret;
    }
    ret = static_cast<rgw::sal::RadosStore*>(store)->ctl()->meta.mgr->put(metadata_key, bl, null_yield, dpp(), RGWMDLogSyncType::APPLY_ALWAYS, false);
    if (ret < 0) {
      cerr << "ERROR: can't put key: " << cpp_strerror(-ret) << std::endl;
      return -ret;
    }
  }

  if (opt_cmd == OPT::METADATA_RM) {
    int ret = static_cast<rgw::sal::RadosStore*>(store)->ctl()->meta.mgr->remove(metadata_key, null_yield, dpp());
    if (ret < 0) {
      cerr << "ERROR: can't remove key: " << cpp_strerror(-ret) << std::endl;
      return -ret;
    }
  }

  if (opt_cmd == OPT::METADATA_LIST || opt_cmd == OPT::USER_LIST) {
    if (opt_cmd == OPT::USER_LIST) {
      metadata_key = "user";
    }
    void *handle;
    int max = 1000;
    int ret = store->meta_list_keys_init(dpp(), metadata_key, marker, &handle);
    if (ret < 0) {
      cerr << "ERROR: can't get key: " << cpp_strerror(-ret) << std::endl;
      return -ret;
    }

    bool truncated;
    uint64_t count = 0;

    if (max_entries_specified) {
      formatter->open_object_section("result");
    }
    formatter->open_array_section("keys");

    uint64_t left;
    do {
      list<string> keys;
      left = (max_entries_specified ? max_entries - count : max);
      ret = store->meta_list_keys_next(dpp(), handle, left, keys, &truncated);
      if (ret < 0 && ret != -ENOENT) {
        cerr << "ERROR: lists_keys_next(): " << cpp_strerror(-ret) << std::endl;
        return -ret;
      } if (ret != -ENOENT) {
	for (list<string>::iterator iter = keys.begin(); iter != keys.end(); ++iter) {
	  formatter->dump_string("key", *iter);
          ++count;
	}
	formatter->flush(cout);
      }
    } while (truncated && left > 0);

    formatter->close_section();

    if (max_entries_specified) {
      encode_json("truncated", truncated, formatter.get());
      encode_json("count", count, formatter.get());
      if (truncated) {
        encode_json("marker", store->meta_get_marker(handle), formatter.get());
      }
      formatter->close_section();
    }
    formatter->flush(cout);

    store->meta_list_keys_complete(handle);
  }

  if (opt_cmd == OPT::MDLOG_LIST) {
    if (!start_date.empty()) {
      std::cerr << "start-date not allowed." << std::endl;
      return -EINVAL;
    }
    if (!end_date.empty()) {
      std::cerr << "end-date not allowed." << std::endl;
      return -EINVAL;
    }
    if (!end_marker.empty()) {
      std::cerr << "end-marker not allowed." << std::endl;
      return -EINVAL;
    }
    if (!start_marker.empty()) {
      if (marker.empty()) {
	marker = start_marker;
      } else {
	std::cerr << "start-marker and marker not both allowed." << std::endl;
	return -EINVAL;
      }
    }

    int i = (specified_shard_id ? shard_id : 0);

    if (period_id.empty()) {
      int ret = read_current_period_id(static_cast<rgw::sal::RadosStore*>(store), realm_id, realm_name, &period_id);
      if (ret < 0) {
        return -ret;
      }
      std::cerr << "No --period given, using current period="
          << period_id << std::endl;
    }
    RGWMetadataLog *meta_log = static_cast<rgw::sal::RadosStore*>(store)->svc()->mdlog->get_log(period_id);

    formatter->open_array_section("entries");
    for (; i < g_ceph_context->_conf->rgw_md_log_max_shards; i++) {
      void *handle;
      list<cls_log_entry> entries;

      meta_log->init_list_entries(i, {}, {}, marker, &handle);
      bool truncated;
      do {
	  int ret = meta_log->list_entries(dpp(), handle, 1000, entries, NULL, &truncated);
        if (ret < 0) {
          cerr << "ERROR: meta_log->list_entries(): " << cpp_strerror(-ret) << std::endl;
          return -ret;
        }

        for (list<cls_log_entry>::iterator iter = entries.begin(); iter != entries.end(); ++iter) {
          cls_log_entry& entry = *iter;
          static_cast<rgw::sal::RadosStore*>(store)->ctl()->meta.mgr->dump_log_entry(entry, formatter.get());
        }
        formatter->flush(cout);
      } while (truncated);

      meta_log->complete_list_entries(handle);

      if (specified_shard_id)
        break;
    }


    formatter->close_section();
    formatter->flush(cout);
  }

  if (opt_cmd == OPT::MDLOG_STATUS) {
    int i = (specified_shard_id ? shard_id : 0);

    if (period_id.empty()) {
      int ret = read_current_period_id(static_cast<rgw::sal::RadosStore*>(store), realm_id, realm_name, &period_id);
      if (ret < 0) {
        return -ret;
      }
      std::cerr << "No --period given, using current period="
          << period_id << std::endl;
    }
    RGWMetadataLog *meta_log = static_cast<rgw::sal::RadosStore*>(store)->svc()->mdlog->get_log(period_id);

    formatter->open_array_section("entries");

    for (; i < g_ceph_context->_conf->rgw_md_log_max_shards; i++) {
      RGWMetadataLogInfo info;
      meta_log->get_info(dpp(), i, &info);

      ::encode_json("info", info, formatter.get());

      if (specified_shard_id)
        break;
    }


    formatter->close_section();
    formatter->flush(cout);
  }

  if (opt_cmd == OPT::MDLOG_AUTOTRIM) {
    // need a full history for purging old mdlog periods
    static_cast<rgw::sal::RadosStore*>(store)->svc()->mdlog->init_oldest_log_period(null_yield, dpp());

    RGWCoroutinesManager crs(store->ctx(), store->get_cr_registry());
    RGWHTTPManager http(store->ctx(), crs.get_completion_mgr());
    int ret = http.start();
    if (ret < 0) {
      cerr << "failed to initialize http client with " << cpp_strerror(ret) << std::endl;
      return -ret;
    }

    auto num_shards = g_conf()->rgw_md_log_max_shards;
    auto mltcr = create_admin_meta_log_trim_cr(
      dpp(), static_cast<rgw::sal::RadosStore*>(store), &http, num_shards);
    if (!mltcr) {
      cerr << "Cluster misconfigured! Unable to trim." << std::endl;
      return -EIO;
    }
    ret = crs.run(dpp(), mltcr);
    if (ret < 0) {
      cerr << "automated mdlog trim failed with " << cpp_strerror(ret) << std::endl;
      return -ret;
    }
  }

  if (opt_cmd == OPT::MDLOG_TRIM) {
    if (!start_date.empty()) {
      std::cerr << "start-date not allowed." << std::endl;
      return -EINVAL;
    }
    if (!end_date.empty()) {
      std::cerr << "end-date not allowed." << std::endl;
      return -EINVAL;
    }
    if (!start_marker.empty()) {
      std::cerr << "start-marker not allowed." << std::endl;
      return -EINVAL;
    }
    if (!end_marker.empty()) {
      if (marker.empty()) {
	marker = end_marker;
      } else {
	std::cerr << "end-marker and marker not both allowed." << std::endl;
	return -EINVAL;
      }
    }

    if (!specified_shard_id) {
      cerr << "ERROR: shard-id must be specified for trim operation" << std::endl;
      return EINVAL;
    }

    if (marker.empty()) {
      cerr << "ERROR: marker must be specified for trim operation" << std::endl;
      return EINVAL;
    }

    if (period_id.empty()) {
      std::cerr << "missing --period argument" << std::endl;
      return EINVAL;
    }
    RGWMetadataLog *meta_log = static_cast<rgw::sal::RadosStore*>(store)->svc()->mdlog->get_log(period_id);

    // trim until -ENODATA
    do {
      ret = meta_log->trim(dpp(), shard_id, {}, {}, {}, marker);
    } while (ret == 0);
    if (ret < 0 && ret != -ENODATA) {
      cerr << "ERROR: meta_log->trim(): " << cpp_strerror(-ret) << std::endl;
      return -ret;
    }
  }

  if (opt_cmd == OPT::SYNC_INFO) {
    sync_info(opt_effective_zone_id, opt_bucket, zone_formatter.get());
  }

  if (opt_cmd == OPT::SYNC_STATUS) {
    sync_status(formatter.get());
  }

  if (opt_cmd == OPT::METADATA_SYNC_STATUS) {
    RGWMetaSyncStatusManager sync(static_cast<rgw::sal::RadosStore*>(store), static_cast<rgw::sal::RadosStore*>(store)->svc()->rados->get_async_processor());

    int ret = sync.init(dpp());
    if (ret < 0) {
      cerr << "ERROR: sync.init() returned ret=" << ret << std::endl;
      return -ret;
    }

    rgw_meta_sync_status sync_status;
    ret = sync.read_sync_status(dpp(), &sync_status);
    if (ret < 0) {
      cerr << "ERROR: sync.read_sync_status() returned ret=" << ret << std::endl;
      return -ret;
    }

    formatter->open_object_section("summary");
    encode_json("sync_status", sync_status, formatter.get());

    uint64_t full_total = 0;
    uint64_t full_complete = 0;

    for (auto marker_iter : sync_status.sync_markers) {
      full_total += marker_iter.second.total_entries;
      if (marker_iter.second.state == rgw_meta_sync_marker::SyncState::FullSync) {
        full_complete += marker_iter.second.pos;
      } else {
        full_complete += marker_iter.second.total_entries;
      }
    }

    formatter->open_object_section("full_sync");
    encode_json("total", full_total, formatter.get());
    encode_json("complete", full_complete, formatter.get());
    formatter->close_section();
    formatter->close_section();

    formatter->flush(cout);

  }

  if (opt_cmd == OPT::METADATA_SYNC_INIT) {
    RGWMetaSyncStatusManager sync(static_cast<rgw::sal::RadosStore*>(store), static_cast<rgw::sal::RadosStore*>(store)->svc()->rados->get_async_processor());

    int ret = sync.init(dpp());
    if (ret < 0) {
      cerr << "ERROR: sync.init() returned ret=" << ret << std::endl;
      return -ret;
    }
    ret = sync.init_sync_status(dpp());
    if (ret < 0) {
      cerr << "ERROR: sync.init_sync_status() returned ret=" << ret << std::endl;
      return -ret;
    }
  }


  if (opt_cmd == OPT::METADATA_SYNC_RUN) {
    RGWMetaSyncStatusManager sync(static_cast<rgw::sal::RadosStore*>(store), static_cast<rgw::sal::RadosStore*>(store)->svc()->rados->get_async_processor());

    int ret = sync.init(dpp());
    if (ret < 0) {
      cerr << "ERROR: sync.init() returned ret=" << ret << std::endl;
      return -ret;
    }

    ret = sync.run(dpp(), null_yield);
    if (ret < 0) {
      cerr << "ERROR: sync.run() returned ret=" << ret << std::endl;
      return -ret;
    }
  }

  if (opt_cmd == OPT::DATA_SYNC_STATUS) {
    if (source_zone.empty()) {
      cerr << "ERROR: source zone not specified" << std::endl;
      return EINVAL;
    }
    RGWDataSyncStatusManager sync(static_cast<rgw::sal::RadosStore*>(store), static_cast<rgw::sal::RadosStore*>(store)->svc()->rados->get_async_processor(), source_zone, nullptr);

    int ret = sync.init(dpp());
    if (ret < 0) {
      cerr << "ERROR: sync.init() returned ret=" << ret << std::endl;
      return -ret;
    }

    rgw_data_sync_status sync_status;
    if (specified_shard_id) {
      set<string> pending_buckets;
      set<string> recovering_buckets;
      rgw_data_sync_marker sync_marker;
      ret = sync.read_shard_status(dpp(), shard_id, pending_buckets, recovering_buckets, &sync_marker, 
                                   max_entries_specified ? max_entries : 20);
      if (ret < 0 && ret != -ENOENT) {
        cerr << "ERROR: sync.read_shard_status() returned ret=" << ret << std::endl;
        return -ret;
      }
      formatter->open_object_section("summary");
      encode_json("shard_id", shard_id, formatter.get());
      encode_json("marker", sync_marker, formatter.get());
      encode_json("pending_buckets", pending_buckets, formatter.get());
      encode_json("recovering_buckets", recovering_buckets, formatter.get());
      formatter->close_section();
      formatter->flush(cout);
    } else {
      ret = sync.read_sync_status(dpp(), &sync_status);
      if (ret < 0 && ret != -ENOENT) {
        cerr << "ERROR: sync.read_sync_status() returned ret=" << ret << std::endl;
        return -ret;
      }

      formatter->open_object_section("summary");
      encode_json("sync_status", sync_status, formatter.get());

      uint64_t full_total = 0;
      uint64_t full_complete = 0;

      for (auto marker_iter : sync_status.sync_markers) {
        full_total += marker_iter.second.total_entries;
        if (marker_iter.second.state == rgw_meta_sync_marker::SyncState::FullSync) {
          full_complete += marker_iter.second.pos;
        } else {
          full_complete += marker_iter.second.total_entries;
        }
      }

      formatter->open_object_section("full_sync");
      encode_json("total", full_total, formatter.get());
      encode_json("complete", full_complete, formatter.get());
      formatter->close_section();
      formatter->close_section();

      formatter->flush(cout);
    }
  }

  if (opt_cmd == OPT::DATA_SYNC_INIT) {
    if (source_zone.empty()) {
      cerr << "ERROR: source zone not specified" << std::endl;
      return EINVAL;
    }

    RGWDataSyncStatusManager sync(static_cast<rgw::sal::RadosStore*>(store), static_cast<rgw::sal::RadosStore*>(store)->svc()->rados->get_async_processor(), source_zone, nullptr);

    int ret = sync.init(dpp());
    if (ret < 0) {
      cerr << "ERROR: sync.init() returned ret=" << ret << std::endl;
      return -ret;
    }

    ret = sync.init_sync_status(dpp());
    if (ret < 0) {
      cerr << "ERROR: sync.init_sync_status() returned ret=" << ret << std::endl;
      return -ret;
    }
  }

  if (opt_cmd == OPT::DATA_SYNC_RUN) {
    if (source_zone.empty()) {
      cerr << "ERROR: source zone not specified" << std::endl;
      return EINVAL;
    }

    RGWSyncModuleInstanceRef sync_module;
    int ret = static_cast<rgw::sal::RadosStore*>(store)->svc()->sync_modules->get_manager()->create_instance(dpp(), g_ceph_context, static_cast<rgw::sal::RadosStore*>(store)->svc()->zone->get_zone().tier_type,
        static_cast<rgw::sal::RadosStore*>(store)->svc()->zone->get_zone_params().tier_config, &sync_module);
    if (ret < 0) {
      ldpp_dout(dpp(), -1) << "ERROR: failed to init sync module instance, ret=" << ret << dendl;
      return ret;
    }

    RGWDataSyncStatusManager sync(static_cast<rgw::sal::RadosStore*>(store), static_cast<rgw::sal::RadosStore*>(store)->svc()->rados->get_async_processor(), source_zone, nullptr, sync_module);

    ret = sync.init(dpp());
    if (ret < 0) {
      cerr << "ERROR: sync.init() returned ret=" << ret << std::endl;
      return -ret;
    }

    ret = sync.run(dpp());
    if (ret < 0) {
      cerr << "ERROR: sync.run() returned ret=" << ret << std::endl;
      return -ret;
    }
  }

  if (opt_cmd == OPT::BUCKET_SYNC_INIT) {
    if (source_zone.empty()) {
      cerr << "ERROR: source zone not specified" << std::endl;
      return EINVAL;
    }
    if (bucket_name.empty()) {
      cerr << "ERROR: bucket not specified" << std::endl;
      return EINVAL;
    }
    int ret = init_bucket_for_sync(user.get(), tenant, bucket_name, bucket_id, &bucket);
    if (ret < 0) {
      return -ret;
    }
    auto opt_sb = opt_source_bucket;
    if (opt_sb && opt_sb->bucket_id.empty()) {
      string sbid;
      std::unique_ptr<rgw::sal::Bucket> sbuck;
      int ret = init_bucket_for_sync(user.get(), opt_sb->tenant, opt_sb->name, sbid, &sbuck);
      if (ret < 0) {
        return -ret;
      }
      opt_sb = sbuck->get_key();
    }

    auto sync = RGWBucketPipeSyncStatusManager::construct(
      dpp(), static_cast<rgw::sal::RadosStore*>(store), source_zone, opt_sb,
      bucket->get_key());

    if (!sync) {
      cerr << "ERROR: sync.init() returned error=" << sync.error() << std::endl;
      return -sync.error();
    }
    ret = (*sync)->init_sync_status(dpp());
    if (ret < 0) {
      cerr << "ERROR: sync.init_sync_status() returned ret=" << ret << std::endl;
      return -ret;
    }
  }

  if (opt_cmd == OPT::BUCKET_SYNC_CHECKPOINT) {
    std::optional<rgw_zone_id> opt_source_zone;
    if (!source_zone.empty()) {
      opt_source_zone = source_zone;
    }
    if (bucket_name.empty()) {
      cerr << "ERROR: bucket not specified" << std::endl;
      return EINVAL;
    }
    int ret = init_bucket(user.get(), tenant, bucket_name, bucket_id, &bucket);
    if (ret < 0) {
      return -ret;
    }

    if (!static_cast<rgw::sal::RadosStore*>(store)->ctl()->bucket->bucket_imports_data(bucket->get_key(), null_yield, dpp())) {
      std::cout << "Sync is disabled for bucket " << bucket_name << std::endl;
      return 0;
    }

    RGWBucketSyncPolicyHandlerRef handler;
    ret = store->get_sync_policy_handler(dpp(), std::nullopt, bucket->get_key(), &handler, null_yield);
    if (ret < 0) {
      std::cerr << "ERROR: failed to get policy handler for bucket ("
          << bucket << "): r=" << ret << ": " << cpp_strerror(-ret) << std::endl;
      return -ret;
    }

    auto timeout_at = ceph::coarse_mono_clock::now() + opt_timeout_sec;
    ret = rgw_bucket_sync_checkpoint(dpp(), static_cast<rgw::sal::RadosStore*>(store), *handler, bucket->get_info(),
                                     opt_source_zone, opt_source_bucket,
                                     opt_retry_delay_ms, timeout_at);
    if (ret < 0) {
      ldpp_dout(dpp(), -1) << "bucket sync checkpoint failed: " << cpp_strerror(ret) << dendl;
      return -ret;
    }
  }

  if ((opt_cmd == OPT::BUCKET_SYNC_DISABLE) || (opt_cmd == OPT::BUCKET_SYNC_ENABLE)) {
    if (bucket_name.empty()) {
      cerr << "ERROR: bucket not specified" << std::endl;
      return EINVAL;
    } 
    if (opt_cmd == OPT::BUCKET_SYNC_DISABLE) {
      bucket_op.set_sync_bucket(false);
    } else {
      bucket_op.set_sync_bucket(true);
    }
    bucket_op.set_tenant(tenant);
    string err_msg;
    ret = RGWBucketAdminOp::sync_bucket(store, bucket_op, dpp(), &err_msg);
    if (ret < 0) {
      cerr << err_msg << std::endl;
      return -ret;
    }
  }

  if (opt_cmd == OPT::BUCKET_SYNC_INFO) {
    if (bucket_name.empty()) {
      cerr << "ERROR: bucket not specified" << std::endl;
      return EINVAL;
    }
    int ret = init_bucket(user.get(), tenant, bucket_name, bucket_id, &bucket);
    if (ret < 0) {
      return -ret;
    }
    bucket_sync_info(static_cast<rgw::sal::RadosStore*>(store), bucket->get_info(), std::cout);
  }

  if (opt_cmd == OPT::BUCKET_SYNC_STATUS) {
    if (bucket_name.empty()) {
      cerr << "ERROR: bucket not specified" << std::endl;
      return EINVAL;
    }
    int ret = init_bucket(user.get(), tenant, bucket_name, bucket_id, &bucket);
    if (ret < 0) {
      return -ret;
    }
    bucket_sync_status(static_cast<rgw::sal::RadosStore*>(store), bucket->get_info(), source_zone, opt_source_bucket, std::cout);
  }

  if (opt_cmd == OPT::BUCKET_SYNC_MARKERS) {
    if (source_zone.empty()) {
      cerr << "ERROR: source zone not specified" << std::endl;
      return EINVAL;
    }
    if (bucket_name.empty()) {
      cerr << "ERROR: bucket not specified" << std::endl;
      return EINVAL;
    }
    int ret = init_bucket_for_sync(user.get(), tenant, bucket_name, bucket_id, &bucket);
    if (ret < 0) {
      return -ret;
    }
    auto sync = RGWBucketPipeSyncStatusManager::construct(
      dpp(), static_cast<rgw::sal::RadosStore*>(store), source_zone,
      opt_source_bucket, bucket->get_key());

    if (!sync) {
      cerr << "ERROR: sync.init() returned error=" << sync.error() << std::endl;
      return -sync.error();
    }

    auto sync_status = (*sync)->read_sync_status(dpp());
    if (!sync_status) {
      cerr << "ERROR: sync.read_sync_status() returned error="
	   << sync_status.error() << std::endl;
      return -sync_status.error();
    }

    encode_json("sync_status", *sync_status, formatter.get());
    formatter->flush(cout);
  }

  if (opt_cmd == OPT::BUCKET_SYNC_RUN) {
    if (source_zone.empty()) {
      cerr << "ERROR: source zone not specified" << std::endl;
      return EINVAL;
    }
    if (bucket_name.empty()) {
      cerr << "ERROR: bucket not specified" << std::endl;
      return EINVAL;
    }
    int ret = init_bucket_for_sync(user.get(), tenant, bucket_name, bucket_id, &bucket);
    if (ret < 0) {
      return -ret;
    }
    auto sync = RGWBucketPipeSyncStatusManager::construct(
      dpp(), static_cast<rgw::sal::RadosStore*>(store), source_zone,
      opt_source_bucket, bucket->get_key());

    if (!sync) {
      cerr << "ERROR: sync.init() returned error=" << sync.error() << std::endl;
      return -sync.error();
    }

    ret = (*sync)->run(dpp());
    if (ret < 0) {
      cerr << "ERROR: sync.run() returned ret=" << ret << std::endl;
      return -ret;
    }
  }

  if (opt_cmd == OPT::BILOG_LIST) {
    if (bucket_name.empty()) {
      cerr << "ERROR: bucket not specified" << std::endl;
      return EINVAL;
    }
    int ret = init_bucket(user.get(), tenant, bucket_name, bucket_id, &bucket);
    if (ret < 0) {
      cerr << "ERROR: could not init bucket: " << cpp_strerror(-ret) << std::endl;
      return -ret;
    }
    formatter->open_array_section("entries");
    bool truncated;
    int count = 0;
    if (max_entries < 0)
      max_entries = 1000;

    const auto& logs = bucket->get_info().layout.logs;
    auto log_layout = std::reference_wrapper{logs.back()};
    if (gen) {
      auto i = std::find_if(logs.begin(), logs.end(), rgw::matches_gen(*gen));
      if (i == logs.end()) {
        cerr << "ERROR: no log layout with gen=" << *gen << std::endl;
        return ENOENT;
      }
      log_layout = *i;
    }

    do {
      list<rgw_bi_log_entry> entries;
      ret = static_cast<rgw::sal::RadosStore*>(store)->svc()->bilog_rados->log_list(dpp(), bucket->get_info(), log_layout, shard_id, marker, max_entries - count, entries, &truncated);
      if (ret < 0) {
        cerr << "ERROR: list_bi_log_entries(): " << cpp_strerror(-ret) << std::endl;
        return -ret;
      }

      count += entries.size();

      for (list<rgw_bi_log_entry>::iterator iter = entries.begin(); iter != entries.end(); ++iter) {
        rgw_bi_log_entry& entry = *iter;
        encode_json("entry", entry, formatter.get());

        marker = entry.id;
      }
      formatter->flush(cout);
    } while (truncated && count < max_entries);

    formatter->close_section();
    formatter->flush(cout);
  }

  if (opt_cmd == OPT::SYNC_ERROR_LIST) {
    if (max_entries < 0) {
      max_entries = 1000;
    }
    if (!start_date.empty()) {
      std::cerr << "start-date not allowed." << std::endl;
      return -EINVAL;
    }
    if (!end_date.empty()) {
      std::cerr << "end-date not allowed." << std::endl;
      return -EINVAL;
    }
    if (!end_marker.empty()) {
      std::cerr << "end-marker not allowed." << std::endl;
      return -EINVAL;
    }
    if (!start_marker.empty()) {
      if (marker.empty()) {
	marker = start_marker;
      } else {
	std::cerr << "start-marker and marker not both allowed." << std::endl;
	return -EINVAL;
      }
    }

    bool truncated;

    if (shard_id < 0) {
      shard_id = 0;
    }

    formatter->open_array_section("entries");

    for (; shard_id < ERROR_LOGGER_SHARDS; ++shard_id) {
      formatter->open_object_section("shard");
      encode_json("shard_id", shard_id, formatter.get());
      formatter->open_array_section("entries");

      int count = 0;
      string oid = RGWSyncErrorLogger::get_shard_oid(RGW_SYNC_ERROR_LOG_SHARD_PREFIX, shard_id);

      do {
        list<cls_log_entry> entries;
        ret = static_cast<rgw::sal::RadosStore*>(store)->svc()->cls->timelog.list(dpp(), oid, {}, {}, max_entries - count, entries, marker, &marker, &truncated,
					      null_yield);
	if (ret == -ENOENT) {
	  break;
        }
        if (ret < 0) {
          cerr << "ERROR: svc.cls->timelog.list(): " << cpp_strerror(-ret) << std::endl;
          return -ret;
        }

        count += entries.size();

        for (auto& cls_entry : entries) {
          rgw_sync_error_info log_entry;

          auto iter = cls_entry.data.cbegin();
          try {
            decode(log_entry, iter);
          } catch (buffer::error& err) {
            cerr << "ERROR: failed to decode log entry" << std::endl;
            continue;
          }
          formatter->open_object_section("entry");
          encode_json("id", cls_entry.id, formatter.get());
          encode_json("section", cls_entry.section, formatter.get());
          encode_json("name", cls_entry.name, formatter.get());
          encode_json("timestamp", cls_entry.timestamp, formatter.get());
          encode_json("info", log_entry, formatter.get());
          formatter->close_section();
          formatter->flush(cout);
        }
      } while (truncated && count < max_entries);

      formatter->close_section();
      formatter->close_section();

      if (specified_shard_id) {
        break;
      }
    }

    formatter->close_section();
    formatter->flush(cout);
  }

  if (opt_cmd == OPT::SYNC_ERROR_TRIM) {
    if (!start_date.empty()) {
      std::cerr << "start-date not allowed." << std::endl;
      return -EINVAL;
    }
    if (!end_date.empty()) {
      std::cerr << "end-date not allowed." << std::endl;
      return -EINVAL;
    }
    if (!start_marker.empty()) {
      std::cerr << "end-date not allowed." << std::endl;
      return -EINVAL;
    }
    if (!end_marker.empty()) {
      std::cerr << "end-date not allowed." << std::endl;
      return -EINVAL;
    }

    if (shard_id < 0) {
      shard_id = 0;
    }

    for (; shard_id < ERROR_LOGGER_SHARDS; ++shard_id) {
      ret = trim_sync_error_log(shard_id, marker, trim_delay_ms);
      if (ret < 0) {
        cerr << "ERROR: sync error trim: " << cpp_strerror(-ret) << std::endl;
        return -ret;
      }
      if (specified_shard_id) {
        break;
      }
    }
  }

  if (opt_cmd == OPT::SYNC_GROUP_CREATE ||
      opt_cmd == OPT::SYNC_GROUP_MODIFY) {
    CHECK_TRUE(require_opt(opt_group_id), "ERROR: --group-id not specified", EINVAL);
    CHECK_TRUE(require_opt(opt_status), "ERROR: --status is not specified (options: forbidden, allowed, enabled)", EINVAL);

    SyncPolicyContext sync_policy_ctx(zonegroup_id, zonegroup_name, opt_bucket);
    ret = sync_policy_ctx.init();
    if (ret < 0) {
      return -ret;
    }
    auto& sync_policy = sync_policy_ctx.get_policy();

    if (opt_cmd == OPT::SYNC_GROUP_MODIFY) {
      auto iter = sync_policy.groups.find(*opt_group_id);
      if (iter == sync_policy.groups.end()) {
        cerr << "ERROR: could not find group '" << *opt_group_id << "'" << std::endl;
        return ENOENT;
      }
    }

    auto& group = sync_policy.groups[*opt_group_id];
    group.id = *opt_group_id;

    if (opt_status) {
      if (!group.set_status(*opt_status)) {
        cerr << "ERROR: unrecognized status (options: forbidden, allowed, enabled)" << std::endl;
        return EINVAL;
      }
    }

    ret = sync_policy_ctx.write_policy();
    if (ret < 0) {
      return -ret;
    }

    show_result(sync_policy, zone_formatter.get(), cout);
  }

  if (opt_cmd == OPT::SYNC_GROUP_GET) {
    SyncPolicyContext sync_policy_ctx(zonegroup_id, zonegroup_name, opt_bucket);
    ret = sync_policy_ctx.init();
    if (ret < 0) {
      return -ret;
    }
    auto& sync_policy = sync_policy_ctx.get_policy();

    auto& groups = sync_policy.groups;

    if (!opt_group_id) {
      show_result(groups, zone_formatter.get(), cout);
    } else {
      auto iter = sync_policy.groups.find(*opt_group_id);
      if (iter == sync_policy.groups.end()) {
        cerr << "ERROR: could not find group '" << *opt_group_id << "'" << std::endl;
        return ENOENT;
      }

      show_result(iter->second, zone_formatter.get(), cout);
    }
  }

  if (opt_cmd == OPT::SYNC_GROUP_REMOVE) {
    CHECK_TRUE(require_opt(opt_group_id), "ERROR: --group-id not specified", EINVAL);

    SyncPolicyContext sync_policy_ctx(zonegroup_id, zonegroup_name, opt_bucket);
    ret = sync_policy_ctx.init();
    if (ret < 0) {
      return -ret;
    }
    auto& sync_policy = sync_policy_ctx.get_policy();

    sync_policy.groups.erase(*opt_group_id);

    ret = sync_policy_ctx.write_policy();
    if (ret < 0) {
      return -ret;
    }

    {
      Formatter::ObjectSection os(*zone_formatter.get(), "result");
      encode_json("sync_policy", sync_policy, zone_formatter.get());
    }

    zone_formatter->flush(cout);
  }

  if (opt_cmd == OPT::SYNC_GROUP_FLOW_CREATE) {
    CHECK_TRUE(require_opt(opt_group_id), "ERROR: --group-id not specified", EINVAL);
    CHECK_TRUE(require_opt(opt_flow_id), "ERROR: --flow-id not specified", EINVAL);
    CHECK_TRUE(require_opt(opt_flow_type,
                           (symmetrical_flow_opt(*opt_flow_type) ||
                            directional_flow_opt(*opt_flow_type))),
                           "ERROR: --flow-type not specified or invalid (options: symmetrical, directional)", EINVAL);

    SyncPolicyContext sync_policy_ctx(zonegroup_id, zonegroup_name, opt_bucket);
    ret = sync_policy_ctx.init();
    if (ret < 0) {
      return -ret;
    }
    auto& sync_policy = sync_policy_ctx.get_policy();

    auto iter = sync_policy.groups.find(*opt_group_id);
    if (iter == sync_policy.groups.end()) {
      cerr << "ERROR: could not find group '" << *opt_group_id << "'" << std::endl;
      return ENOENT;
    }

    auto& group = iter->second;

    if (symmetrical_flow_opt(*opt_flow_type)) {
      CHECK_TRUE(require_non_empty_opt(opt_zone_ids), "ERROR: --zones not provided for symmetrical flow, or is empty", EINVAL);

      rgw_sync_symmetric_group *flow_group;

      group.data_flow.find_or_create_symmetrical(*opt_flow_id, &flow_group);

      for (auto& z : *opt_zone_ids) {
        flow_group->zones.insert(z);
      }
    } else { /* directional */
      CHECK_TRUE(require_non_empty_opt(opt_source_zone_id), "ERROR: --source-zone not provided for directional flow rule, or is empty", EINVAL);
      CHECK_TRUE(require_non_empty_opt(opt_dest_zone_id), "ERROR: --dest-zone not provided for directional flow rule, or is empty", EINVAL);

      rgw_sync_directional_rule *flow_rule;

      group.data_flow.find_or_create_directional(*opt_source_zone_id, *opt_dest_zone_id, &flow_rule);
    }

    ret = sync_policy_ctx.write_policy();
    if (ret < 0) {
      return -ret;
    }

    show_result(sync_policy, zone_formatter.get(), cout);
  }

  if (opt_cmd == OPT::SYNC_GROUP_FLOW_REMOVE) {
    CHECK_TRUE(require_opt(opt_group_id), "ERROR: --group-id not specified", EINVAL);
    CHECK_TRUE(require_opt(opt_flow_id), "ERROR: --flow-id not specified", EINVAL);
    CHECK_TRUE(require_opt(opt_flow_type,
                           (symmetrical_flow_opt(*opt_flow_type) ||
                            directional_flow_opt(*opt_flow_type))),
                           "ERROR: --flow-type not specified or invalid (options: symmetrical, directional)", EINVAL);

    SyncPolicyContext sync_policy_ctx(zonegroup_id, zonegroup_name, opt_bucket);
    ret = sync_policy_ctx.init();
    if (ret < 0) {
      return -ret;
    }
    auto& sync_policy = sync_policy_ctx.get_policy();

    auto iter = sync_policy.groups.find(*opt_group_id);
    if (iter == sync_policy.groups.end()) {
      cerr << "ERROR: could not find group '" << *opt_group_id << "'" << std::endl;
      return ENOENT;
    }

    auto& group = iter->second;

    if (symmetrical_flow_opt(*opt_flow_type)) {
      group.data_flow.remove_symmetrical(*opt_flow_id, opt_zone_ids);
    } else { /* directional */
      CHECK_TRUE(require_non_empty_opt(opt_source_zone_id), "ERROR: --source-zone not provided for directional flow rule, or is empty", EINVAL);
      CHECK_TRUE(require_non_empty_opt(opt_dest_zone_id), "ERROR: --dest-zone not provided for directional flow rule, or is empty", EINVAL);

      group.data_flow.remove_directional(*opt_source_zone_id, *opt_dest_zone_id);
    }
    
    ret = sync_policy_ctx.write_policy();
    if (ret < 0) {
      return -ret;
    }

    show_result(sync_policy, zone_formatter.get(), cout);
  }

  if (opt_cmd == OPT::SYNC_GROUP_PIPE_CREATE ||
      opt_cmd == OPT::SYNC_GROUP_PIPE_MODIFY) {
    CHECK_TRUE(require_opt(opt_group_id), "ERROR: --group-id not specified", EINVAL);
    CHECK_TRUE(require_opt(opt_pipe_id), "ERROR: --pipe-id not specified", EINVAL);
    if (opt_cmd == OPT::SYNC_GROUP_PIPE_CREATE) {
      CHECK_TRUE(require_non_empty_opt(opt_source_zone_ids), "ERROR: --source-zones not provided or is empty; should be list of zones or '*'", EINVAL);
      CHECK_TRUE(require_non_empty_opt(opt_dest_zone_ids), "ERROR: --dest-zones not provided or is empty; should be list of zones or '*'", EINVAL);
    }

    SyncPolicyContext sync_policy_ctx(zonegroup_id, zonegroup_name, opt_bucket);
    ret = sync_policy_ctx.init();
    if (ret < 0) {
      return -ret;
    }
    auto& sync_policy = sync_policy_ctx.get_policy();

    auto iter = sync_policy.groups.find(*opt_group_id);
    if (iter == sync_policy.groups.end()) {
      cerr << "ERROR: could not find group '" << *opt_group_id << "'" << std::endl;
      return ENOENT;
    }

    auto& group = iter->second;

    rgw_sync_bucket_pipes *pipe;

    if (opt_cmd == OPT::SYNC_GROUP_PIPE_CREATE) {
      group.find_pipe(*opt_pipe_id, true, &pipe);
    } else {
      if (!group.find_pipe(*opt_pipe_id, false, &pipe)) {
        cerr << "ERROR: could not find pipe '" << *opt_pipe_id << "'" << std::endl;
        return ENOENT;
      }
    }

    if (opt_source_zone_ids) {
      pipe->source.add_zones(*opt_source_zone_ids);
    }
    pipe->source.set_bucket(opt_source_tenant,
                            opt_source_bucket_name,
                            opt_source_bucket_id);
    if (opt_dest_zone_ids) {
      pipe->dest.add_zones(*opt_dest_zone_ids);
    }
    pipe->dest.set_bucket(opt_dest_tenant,
                            opt_dest_bucket_name,
                            opt_dest_bucket_id);

    pipe->params.source.filter.set_prefix(opt_prefix, !!opt_prefix_rm);
    pipe->params.source.filter.set_tags(tags_add, tags_rm);
    if (opt_dest_owner) {
      pipe->params.dest.set_owner(*opt_dest_owner);
    }
    if (opt_storage_class) {
      pipe->params.dest.set_storage_class(*opt_storage_class);
    }
    if (opt_priority) {
      pipe->params.priority = *opt_priority;
    }
    if (opt_mode) {
      if (*opt_mode == "system") {
        pipe->params.mode = rgw_sync_pipe_params::MODE_SYSTEM;
      } else if (*opt_mode == "user") {
        pipe->params.mode = rgw_sync_pipe_params::MODE_USER;
      } else {
        cerr << "ERROR: bad mode value: should be one of the following: system, user" << std::endl;
        return EINVAL;
      }
    }

    if (!rgw::sal::User::empty(user)) {
      pipe->params.user = user->get_id();
    } else if (pipe->params.user.empty()) {
      auto owner = sync_policy_ctx.get_owner();
      if (owner) {
        pipe->params.user = *owner;
      }
    }

    ret = sync_policy_ctx.write_policy();
    if (ret < 0) {
      return -ret;
    }

    show_result(sync_policy, zone_formatter.get(), cout);
  }

  if (opt_cmd == OPT::SYNC_GROUP_PIPE_REMOVE) {
    CHECK_TRUE(require_opt(opt_group_id), "ERROR: --group-id not specified", EINVAL);
    CHECK_TRUE(require_opt(opt_pipe_id), "ERROR: --pipe-id not specified", EINVAL);

    SyncPolicyContext sync_policy_ctx(zonegroup_id, zonegroup_name, opt_bucket);
    ret = sync_policy_ctx.init();
    if (ret < 0) {
      return -ret;
    }
    auto& sync_policy = sync_policy_ctx.get_policy();

    auto iter = sync_policy.groups.find(*opt_group_id);
    if (iter == sync_policy.groups.end()) {
      cerr << "ERROR: could not find group '" << *opt_group_id << "'" << std::endl;
      return ENOENT;
    }

    auto& group = iter->second;

    rgw_sync_bucket_pipes *pipe;

    if (!group.find_pipe(*opt_pipe_id, false, &pipe)) {
      cerr << "ERROR: could not find pipe '" << *opt_pipe_id << "'" << std::endl;
      return ENOENT;
    }

    if (opt_source_zone_ids) {
      pipe->source.remove_zones(*opt_source_zone_ids);
    }

    pipe->source.remove_bucket(opt_source_tenant,
                               opt_source_bucket_name,
                               opt_source_bucket_id);
    if (opt_dest_zone_ids) {
      pipe->dest.remove_zones(*opt_dest_zone_ids);
    }
    pipe->dest.remove_bucket(opt_dest_tenant,
                             opt_dest_bucket_name,
                             opt_dest_bucket_id);

    if (!(opt_source_zone_ids ||
          opt_source_tenant ||
          opt_source_bucket ||
          opt_source_bucket_id ||
          opt_dest_zone_ids ||
          opt_dest_tenant ||
          opt_dest_bucket ||
          opt_dest_bucket_id)) {
      group.remove_pipe(*opt_pipe_id);
    }

    ret = sync_policy_ctx.write_policy();
    if (ret < 0) {
      return -ret;
    }

    show_result(sync_policy, zone_formatter.get(), cout);
  }

  if (opt_cmd == OPT::SYNC_POLICY_GET) {
    SyncPolicyContext sync_policy_ctx(zonegroup_id, zonegroup_name, opt_bucket);
    ret = sync_policy_ctx.init();
    if (ret < 0) {
      return -ret;
    }
    auto& sync_policy = sync_policy_ctx.get_policy();

    show_result(sync_policy, zone_formatter.get(), cout);
  }

  if (opt_cmd == OPT::BILOG_TRIM) {
    if (bucket_name.empty()) {
      cerr << "ERROR: bucket not specified" << std::endl;
      return EINVAL;
    }
    int ret = init_bucket(user.get(), tenant, bucket_name, bucket_id, &bucket);
    if (ret < 0) {
      cerr << "ERROR: could not init bucket: " << cpp_strerror(-ret) << std::endl;
      return -ret;
    }

    if (!gen) {
      gen = 0;
    }
    ret = bilog_trim(dpp(), static_cast<rgw::sal::RadosStore*>(store),
		     bucket->get_info(), *gen,
		     shard_id, start_marker, end_marker);
    if (ret < 0) {
      cerr << "ERROR: trim_bi_log_entries(): " << cpp_strerror(-ret) << std::endl;
      return -ret;
    }
  }

  if (opt_cmd == OPT::BILOG_STATUS) {
    if (bucket_name.empty()) {
      cerr << "ERROR: bucket not specified" << std::endl;
      return EINVAL;
    }
    int ret = init_bucket(user.get(), tenant, bucket_name, bucket_id, &bucket);
    if (ret < 0) {
      cerr << "ERROR: could not init bucket: " << cpp_strerror(-ret) << std::endl;
      return -ret;
    }
    map<int, string> markers;
    const auto& logs = bucket->get_info().layout.logs;
    auto log_layout = std::reference_wrapper{logs.back()};
    if (gen) {
      auto i = std::find_if(logs.begin(), logs.end(), rgw::matches_gen(*gen));
      if (i == logs.end()) {
        cerr << "ERROR: no log layout with gen=" << *gen << std::endl;
        return ENOENT;
      }
      log_layout = *i;
    }

    ret = static_cast<rgw::sal::RadosStore*>(store)->svc()->bilog_rados->get_log_status(dpp(), bucket->get_info(), log_layout, shard_id,
						    &markers, null_yield);
    if (ret < 0) {
      cerr << "ERROR: get_bi_log_status(): " << cpp_strerror(-ret) << std::endl;
      return -ret;
    }
    formatter->open_object_section("entries");
    encode_json("markers", markers, formatter.get());
    formatter->close_section();
    formatter->flush(cout);
  }

  if (opt_cmd == OPT::BILOG_AUTOTRIM) {
    RGWCoroutinesManager crs(store->ctx(), store->get_cr_registry());
    RGWHTTPManager http(store->ctx(), crs.get_completion_mgr());
    int ret = http.start();
    if (ret < 0) {
      cerr << "failed to initialize http client with " << cpp_strerror(ret) << std::endl;
      return -ret;
    }

    rgw::BucketTrimConfig config;
    configure_bucket_trim(store->ctx(), config);

    rgw::BucketTrimManager trim(static_cast<rgw::sal::RadosStore*>(store), config);
    ret = trim.init();
    if (ret < 0) {
      cerr << "trim manager init failed with " << cpp_strerror(ret) << std::endl;
      return -ret;
    }
    ret = crs.run(dpp(), trim.create_admin_bucket_trim_cr(&http));
    if (ret < 0) {
      cerr << "automated bilog trim failed with " << cpp_strerror(ret) << std::endl;
      return -ret;
    }
  }

  if (opt_cmd == OPT::DATALOG_LIST) {
    formatter->open_array_section("entries");
    bool truncated;
    int count = 0;
    if (max_entries < 0)
      max_entries = 1000;
    if (!start_date.empty()) {
      std::cerr << "start-date not allowed." << std::endl;
      return -EINVAL;
    }
    if (!end_date.empty()) {
      std::cerr << "end-date not allowed." << std::endl;
      return -EINVAL;
    }
    if (!end_marker.empty()) {
      std::cerr << "end-marker not allowed." << std::endl;
      return -EINVAL;
    }
    if (!start_marker.empty()) {
      if (marker.empty()) {
	marker = start_marker;
      } else {
	std::cerr << "start-marker and marker not both allowed." << std::endl;
	return -EINVAL;
      }
    }

    auto datalog_svc = static_cast<rgw::sal::RadosStore*>(store)->svc()->datalog_rados;
    RGWDataChangesLog::LogMarker log_marker;

    do {
      std::vector<rgw_data_change_log_entry> entries;
      if (specified_shard_id) {
        ret = datalog_svc->list_entries(dpp(), shard_id, max_entries - count,
					entries, marker,
					&marker, &truncated);
      } else {
        ret = datalog_svc->list_entries(dpp(), max_entries - count, entries,
					log_marker, &truncated);
      }
      if (ret < 0) {
        cerr << "ERROR: datalog_svc->list_entries(): " << cpp_strerror(-ret) << std::endl;
        return -ret;
      }

      count += entries.size();

      for (const auto& entry : entries) {
        if (!extra_info) {
          encode_json("entry", entry.entry, formatter.get());
        } else {
          encode_json("entry", entry, formatter.get());
        }
      }
      formatter.get()->flush(cout);
    } while (truncated && count < max_entries);

    formatter->close_section();
    formatter->flush(cout);
  }

  if (opt_cmd == OPT::DATALOG_STATUS) {
    int i = (specified_shard_id ? shard_id : 0);

    formatter->open_array_section("entries");
    for (; i < g_ceph_context->_conf->rgw_data_log_num_shards; i++) {
      list<cls_log_entry> entries;

      RGWDataChangesLogInfo info;
      static_cast<rgw::sal::RadosStore*>(store)->svc()->datalog_rados->get_info(dpp(), i, &info);

      ::encode_json("info", info, formatter.get());

      if (specified_shard_id)
        break;
    }

    formatter->close_section();
    formatter->flush(cout);
  }

  if (opt_cmd == OPT::DATALOG_AUTOTRIM) {
    RGWCoroutinesManager crs(store->ctx(), store->get_cr_registry());
    RGWHTTPManager http(store->ctx(), crs.get_completion_mgr());
    int ret = http.start();
    if (ret < 0) {
      cerr << "failed to initialize http client with " << cpp_strerror(ret) << std::endl;
      return -ret;
    }

    auto num_shards = g_conf()->rgw_data_log_num_shards;
    std::vector<std::string> markers(num_shards);
    ret = crs.run(dpp(), create_admin_data_log_trim_cr(dpp(), static_cast<rgw::sal::RadosStore*>(store), &http, num_shards, markers));
    if (ret < 0) {
      cerr << "automated datalog trim failed with " << cpp_strerror(ret) << std::endl;
      return -ret;
    }
  }

  if (opt_cmd == OPT::DATALOG_TRIM) {
    if (!start_date.empty()) {
      std::cerr << "start-date not allowed." << std::endl;
      return -EINVAL;
    }
    if (!end_date.empty()) {
      std::cerr << "end-date not allowed." << std::endl;
      return -EINVAL;
    }
    if (!start_marker.empty()) {
      std::cerr << "start-marker not allowed." << std::endl;
      return -EINVAL;
    }
    if (!end_marker.empty()) {
      if (marker.empty()) {
	marker = end_marker;
      } else {
	std::cerr << "end-marker and marker not both allowed." << std::endl;
	return -EINVAL;
      }
    }

    if (!specified_shard_id) {
      cerr << "ERROR: requires a --shard-id" << std::endl;
      return EINVAL;
    }

    if (marker.empty()) {
      cerr << "ERROR: requires a --marker" << std::endl;
      return EINVAL;
    }

    auto datalog = static_cast<rgw::sal::RadosStore*>(store)->svc()->datalog_rados;
    ret = datalog->trim_entries(dpp(), shard_id, marker);

    if (ret < 0 && ret != -ENODATA) {
      cerr << "ERROR: trim_entries(): " << cpp_strerror(-ret) << std::endl;
      return -ret;
    }
  }

  if (opt_cmd == OPT::DATALOG_TYPE) {
    if (!opt_log_type) {
      std::cerr << "log-type not specified." << std::endl;
      return -EINVAL;
    }
    auto datalog = static_cast<rgw::sal::RadosStore*>(store)->svc()->datalog_rados;
    ret = datalog->change_format(dpp(), *opt_log_type, null_yield);
    if (ret < 0) {
      cerr << "ERROR: change_format(): " << cpp_strerror(-ret) << std::endl;
      return -ret;
    }
  }

  if (opt_cmd == OPT::DATALOG_PRUNE) {
    auto datalog = static_cast<rgw::sal::RadosStore*>(store)->svc()->datalog_rados;
    std::optional<uint64_t> through;
    ret = datalog->trim_generations(dpp(), through);

    if (ret < 0) {
      cerr << "ERROR: trim_generations(): " << cpp_strerror(-ret) << std::endl;
      return -ret;
    }

    if (through) {
      std::cout << "Pruned " << *through << " empty generations." << std::endl;
    } else {
      std::cout << "No empty generations." << std::endl;
    }
  }

  bool quota_op = (opt_cmd == OPT::QUOTA_SET || opt_cmd == OPT::QUOTA_ENABLE || opt_cmd == OPT::QUOTA_DISABLE);

  if (quota_op) {
    if (bucket_name.empty() && rgw::sal::User::empty(user)) {
      cerr << "ERROR: bucket name or uid is required for quota operation" << std::endl;
      return EINVAL;
    }

    if (!bucket_name.empty()) {
      if (!quota_scope.empty() && quota_scope != "bucket") {
        cerr << "ERROR: invalid quota scope specification." << std::endl;
        return EINVAL;
      }
      set_bucket_quota(store, opt_cmd, tenant, bucket_name,
                       max_size, max_objects, have_max_size, have_max_objects);
    } else if (!rgw::sal::User::empty(user)) {
      if (quota_scope == "bucket") {
        return set_user_bucket_quota(opt_cmd, ruser, user_op, max_size, max_objects, have_max_size, have_max_objects);
      } else if (quota_scope == "user") {
        return set_user_quota(opt_cmd, ruser, user_op, max_size, max_objects, have_max_size, have_max_objects);
      } else {
        cerr << "ERROR: invalid quota scope specification. Please specify either --quota-scope=bucket, or --quota-scope=user" << std::endl;
        return EINVAL;
      }
    }
  }

  bool ratelimit_op_set = (opt_cmd == OPT::RATELIMIT_SET || opt_cmd == OPT::RATELIMIT_ENABLE || opt_cmd == OPT::RATELIMIT_DISABLE);
  bool ratelimit_op_get = opt_cmd == OPT::RATELIMIT_GET;
  if (ratelimit_op_set) {
    if (bucket_name.empty() && rgw::sal::User::empty(user)) {
      cerr << "ERROR: bucket name or uid is required for ratelimit operation" << std::endl;
      return EINVAL;
    }

    if (!bucket_name.empty()) {
      if (!ratelimit_scope.empty() && ratelimit_scope != "bucket") {
        cerr << "ERROR: invalid ratelimit scope specification. (bucket scope is not bucket but bucket has been specified)" << std::endl;
        return EINVAL;
      }
      return set_bucket_ratelimit(store, opt_cmd, tenant, bucket_name,
                           max_read_ops, max_write_ops,
                           max_read_bytes, max_write_bytes,
                           have_max_read_ops, have_max_write_ops,
                           have_max_read_bytes, have_max_write_bytes);
    } else if (!rgw::sal::User::empty(user)) {
      } if (ratelimit_scope == "user") {
        return set_user_ratelimit(opt_cmd, user, max_read_ops, max_write_ops,
                         max_read_bytes, max_write_bytes,
                         have_max_read_ops, have_max_write_ops,
                         have_max_read_bytes, have_max_write_bytes);
      } else {
        cerr << "ERROR: invalid ratelimit scope specification. Please specify either --ratelimit-scope=bucket, or --ratelimit-scope=user" << std::endl;
        return EINVAL;
      }
  }

  if (ratelimit_op_get) {
    if (bucket_name.empty() && rgw::sal::User::empty(user)) {
      cerr << "ERROR: bucket name or uid is required for ratelimit operation" << std::endl;
      return EINVAL;
    }

    if (!bucket_name.empty()) {
      if (!ratelimit_scope.empty() && ratelimit_scope != "bucket") {
        cerr << "ERROR: invalid ratelimit scope specification. (bucket scope is not bucket but bucket has been specified)" << std::endl;
        return EINVAL;
      }
      return show_bucket_ratelimit(store, tenant, bucket_name, formatter.get());
    } else if (!rgw::sal::User::empty(user)) {
      } if (ratelimit_scope == "user") {
        return show_user_ratelimit(user, formatter.get());
      } else {
        cerr << "ERROR: invalid ratelimit scope specification. Please specify either --ratelimit-scope=bucket, or --ratelimit-scope=user" << std::endl;
        return EINVAL;
      }
  }

  if (opt_cmd == OPT::MFA_CREATE) {
    rados::cls::otp::otp_info_t config;

    if (rgw::sal::User::empty(user)) {
      cerr << "ERROR: user id was not provided (via --uid)" << std::endl;
      return EINVAL;
    }

    if (totp_serial.empty()) {
      cerr << "ERROR: TOTP device serial number was not provided (via --totp-serial)" << std::endl;
      return EINVAL;
    }

    if (totp_seed.empty()) {
      cerr << "ERROR: TOTP device seed was not provided (via --totp-seed)" << std::endl;
      return EINVAL;
    }


    rados::cls::otp::SeedType seed_type;
    if (totp_seed_type == "hex") {
      seed_type = rados::cls::otp::OTP_SEED_HEX;
    } else if (totp_seed_type == "base32") {
      seed_type = rados::cls::otp::OTP_SEED_BASE32;
    } else {
      cerr << "ERROR: invalid seed type: " << totp_seed_type << std::endl;
      return EINVAL;
    }

    config.id = totp_serial;
    config.seed = totp_seed;
    config.seed_type = seed_type;

    if (totp_seconds > 0) {
      config.step_size = totp_seconds;
    }

    if (totp_window > 0) {
      config.window = totp_window;
    }

    real_time mtime = real_clock::now();
    string oid = static_cast<rgw::sal::RadosStore*>(store)->svc()->cls->mfa.get_mfa_oid(user->get_id());

    int ret = static_cast<rgw::sal::RadosStore*>(store)->ctl()->meta.mgr->mutate(RGWSI_MetaBackend_OTP::get_meta_key(user->get_id()),
					     mtime, &objv_tracker,
					     null_yield, dpp(),
					     MDLOG_STATUS_WRITE,
					     [&] {
      return static_cast<rgw::sal::RadosStore*>(store)->svc()->cls->mfa.create_mfa(dpp(), user->get_id(), config, &objv_tracker, mtime, null_yield);
    });
    if (ret < 0) {
      cerr << "MFA creation failed, error: " << cpp_strerror(-ret) << std::endl;
      return -ret;
    }
    
    RGWUserInfo& user_info = user_op.get_user_info();
    user_info.mfa_ids.insert(totp_serial);
    user_op.set_mfa_ids(user_info.mfa_ids);
    string err;
    ret = ruser.modify(dpp(), user_op, null_yield, &err);
    if (ret < 0) {
      cerr << "ERROR: failed storing user info, error: " << err << std::endl;
      return -ret;
    }
  }

 if (opt_cmd == OPT::MFA_REMOVE) {
    if (rgw::sal::User::empty(user)) {
      cerr << "ERROR: user id was not provided (via --uid)" << std::endl;
      return EINVAL;
    }

    if (totp_serial.empty()) {
      cerr << "ERROR: TOTP device serial number was not provided (via --totp-serial)" << std::endl;
      return EINVAL;
    }

    real_time mtime = real_clock::now();

    int ret = static_cast<rgw::sal::RadosStore*>(store)->ctl()->meta.mgr->mutate(RGWSI_MetaBackend_OTP::get_meta_key(user->get_id()),
					     mtime, &objv_tracker,
					     null_yield, dpp(),
					     MDLOG_STATUS_WRITE,
					     [&] {
      return static_cast<rgw::sal::RadosStore*>(store)->svc()->cls->mfa.remove_mfa(dpp(), user->get_id(), totp_serial, &objv_tracker, mtime, null_yield);
    });
    if (ret < 0) {
      cerr << "MFA removal failed, error: " << cpp_strerror(-ret) << std::endl;
      return -ret;
    }

    RGWUserInfo& user_info = user_op.get_user_info();
    user_info.mfa_ids.erase(totp_serial);
    user_op.set_mfa_ids(user_info.mfa_ids);
    string err;
    ret = ruser.modify(dpp(), user_op, null_yield, &err);
    if (ret < 0) {
      cerr << "ERROR: failed storing user info, error: " << err << std::endl;
      return -ret;
    }
  }

 if (opt_cmd == OPT::MFA_GET) {
    if (rgw::sal::User::empty(user)) {
      cerr << "ERROR: user id was not provided (via --uid)" << std::endl;
      return EINVAL;
    }

    if (totp_serial.empty()) {
      cerr << "ERROR: TOTP device serial number was not provided (via --totp-serial)" << std::endl;
      return EINVAL;
    }

    rados::cls::otp::otp_info_t result;
    int ret = static_cast<rgw::sal::RadosStore*>(store)->svc()->cls->mfa.get_mfa(dpp(), user->get_id(), totp_serial, &result, null_yield);
    if (ret < 0) {
      if (ret == -ENOENT || ret == -ENODATA) {
        cerr << "MFA serial id not found" << std::endl;
      } else {
        cerr << "MFA retrieval failed, error: " << cpp_strerror(-ret) << std::endl;
      }
      return -ret;
    }
    formatter->open_object_section("result");
    encode_json("entry", result, formatter.get());
    formatter->close_section();
    formatter->flush(cout);
  }

 if (opt_cmd == OPT::MFA_LIST) {
    if (rgw::sal::User::empty(user)) {
      cerr << "ERROR: user id was not provided (via --uid)" << std::endl;
      return EINVAL;
    }

    list<rados::cls::otp::otp_info_t> result;
    int ret = static_cast<rgw::sal::RadosStore*>(store)->svc()->cls->mfa.list_mfa(dpp(), user->get_id(), &result, null_yield);
    if (ret < 0) {
      cerr << "MFA listing failed, error: " << cpp_strerror(-ret) << std::endl;
      return -ret;
    }
    formatter->open_object_section("result");
    encode_json("entries", result, formatter.get());
    formatter->close_section();
    formatter->flush(cout);
  }

 if (opt_cmd == OPT::MFA_CHECK) {
    if (rgw::sal::User::empty(user)) {
      cerr << "ERROR: user id was not provided (via --uid)" << std::endl;
      return EINVAL;
    }

    if (totp_serial.empty()) {
      cerr << "ERROR: TOTP device serial number was not provided (via --totp-serial)" << std::endl;
      return EINVAL;
    }

    if (totp_pin.empty()) {
      cerr << "ERROR: TOTP device serial number was not provided (via --totp-pin)" << std::endl;
      return EINVAL;
    }

    list<rados::cls::otp::otp_info_t> result;
    int ret = static_cast<rgw::sal::RadosStore*>(store)->svc()->cls->mfa.check_mfa(dpp(), user->get_id(), totp_serial, totp_pin.front(), null_yield);
    if (ret < 0) {
      cerr << "MFA check failed, error: " << cpp_strerror(-ret) << std::endl;
      return -ret;
    }

    cout << "ok" << std::endl;
  }

 if (opt_cmd == OPT::MFA_RESYNC) {
    if (rgw::sal::User::empty(user)) {
      cerr << "ERROR: user id was not provided (via --uid)" << std::endl;
      return EINVAL;
    }

    if (totp_serial.empty()) {
      cerr << "ERROR: TOTP device serial number was not provided (via --totp-serial)" << std::endl;
      return EINVAL;
    }

    if (totp_pin.size() != 2) {
      cerr << "ERROR: missing two --totp-pin params (--totp-pin=<first> --totp-pin=<second>)" << std::endl;
      return EINVAL;
    }

    rados::cls::otp::otp_info_t config;
    int ret = static_cast<rgw::sal::RadosStore*>(store)->svc()->cls->mfa.get_mfa(dpp(), user->get_id(), totp_serial, &config, null_yield);
    if (ret < 0) {
      if (ret == -ENOENT || ret == -ENODATA) {
        cerr << "MFA serial id not found" << std::endl;
      } else {
        cerr << "MFA retrieval failed, error: " << cpp_strerror(-ret) << std::endl;
      }
      return -ret;
    }

    ceph::real_time now;

    ret = static_cast<rgw::sal::RadosStore*>(store)->svc()->cls->mfa.otp_get_current_time(dpp(), user->get_id(), &now, null_yield);
    if (ret < 0) {
      cerr << "ERROR: failed to fetch current time from osd: " << cpp_strerror(-ret) << std::endl;
      return -ret;
    }
    time_t time_ofs;

    ret = scan_totp(store->ctx(), now, config, totp_pin, &time_ofs);
    if (ret < 0) {
      if (ret == -ENOENT) {
        cerr << "failed to resync, TOTP values not found in range" << std::endl;
      } else {
        cerr << "ERROR: failed to scan for TOTP values: " << cpp_strerror(-ret) << std::endl;
      }
      return -ret;
    }

    config.time_ofs = time_ofs;

    /* now update the backend */
    real_time mtime = real_clock::now();

    ret = static_cast<rgw::sal::RadosStore*>(store)->ctl()->meta.mgr->mutate(RGWSI_MetaBackend_OTP::get_meta_key(user->get_id()),
				         mtime, &objv_tracker,
				         null_yield, dpp(),
				         MDLOG_STATUS_WRITE,
				         [&] {
      return static_cast<rgw::sal::RadosStore*>(store)->svc()->cls->mfa.create_mfa(dpp(), user->get_id(), config, &objv_tracker, mtime, null_yield);
    });
    if (ret < 0) {
      cerr << "MFA update failed, error: " << cpp_strerror(-ret) << std::endl;
      return -ret;
    }

 }

 if (opt_cmd == OPT::RESHARD_STALE_INSTANCES_LIST) {
   if (!static_cast<rgw::sal::RadosStore*>(store)->svc()->zone->can_reshard() && !yes_i_really_mean_it) {
     cerr << "Resharding disabled in a multisite env, stale instances unlikely from resharding" << std::endl;
     cerr << "These instances may not be safe to delete." << std::endl;
     cerr << "Use --yes-i-really-mean-it to force displaying these instances." << std::endl;
     return EINVAL;
   }

   ret = RGWBucketAdminOp::list_stale_instances(store, bucket_op, stream_flusher, dpp());
   if (ret < 0) {
     cerr << "ERROR: listing stale instances" << cpp_strerror(-ret) << std::endl;
   }
 }

 if (opt_cmd == OPT::RESHARD_STALE_INSTANCES_DELETE) {
   if (!static_cast<rgw::sal::RadosStore*>(store)->svc()->zone->can_reshard()) {
     cerr << "Resharding disabled in a multisite env. Stale instances are not safe to be deleted." << std::endl;
     return EINVAL;
   }

   ret = RGWBucketAdminOp::clear_stale_instances(store, bucket_op, stream_flusher, dpp());
   if (ret < 0) {
     cerr << "ERROR: deleting stale instances" << cpp_strerror(-ret) << std::endl;
   }
 }

  if (opt_cmd == OPT::PUBSUB_TOPICS_LIST) {

    RGWPubSub ps(static_cast<rgw::sal::RadosStore*>(store), tenant);

    if (!bucket_name.empty()) {
      rgw_pubsub_bucket_topics result;
      int ret = init_bucket(user.get(), tenant, bucket_name, bucket_id, &bucket);
      if (ret < 0) {
        cerr << "ERROR: could not init bucket: " << cpp_strerror(-ret) << std::endl;
        return -ret;
      }

      auto b = ps.get_bucket(bucket->get_key());
      ret = b->get_topics(&result);
      if (ret < 0) {
        cerr << "ERROR: could not get topics: " << cpp_strerror(-ret) << std::endl;
        return -ret;
      }
      encode_json("result", result, formatter.get());
    } else {
      rgw_pubsub_topics result;
      int ret = ps.get_topics(&result);
      if (ret < 0) {
        cerr << "ERROR: could not get topics: " << cpp_strerror(-ret) << std::endl;
        return -ret;
      }
      encode_json("result", result, formatter.get());
    }
    formatter->flush(cout);
  }

  if (opt_cmd == OPT::PUBSUB_TOPIC_GET) {
    if (topic_name.empty()) {
      cerr << "ERROR: topic name was not provided (via --topic)" << std::endl;
      return EINVAL;
    }

    RGWPubSub ps(static_cast<rgw::sal::RadosStore*>(store), tenant);

    rgw_pubsub_topic_subs topic;
    ret = ps.get_topic(topic_name, &topic);
    if (ret < 0) {
      cerr << "ERROR: could not get topic: " << cpp_strerror(-ret) << std::endl;
      return -ret;
    }
    encode_json("topic", topic, formatter.get());
    formatter->flush(cout);
  }

  if (opt_cmd == OPT::PUBSUB_TOPIC_RM) {
    if (topic_name.empty()) {
      cerr << "ERROR: topic name was not provided (via --topic)" << std::endl;
      return EINVAL;
    }

    RGWPubSub ps(static_cast<rgw::sal::RadosStore*>(store), tenant);

    ret = ps.remove_topic(dpp(), topic_name, null_yield);
    if (ret < 0) {
      cerr << "ERROR: could not remove topic: " << cpp_strerror(-ret) << std::endl;
      return -ret;
    }
  }

  if (opt_cmd == OPT::PUBSUB_SUB_GET) {
    if (get_tier_type(static_cast<rgw::sal::RadosStore*>(store)) != "pubsub") {
      cerr << "ERROR: only pubsub tier type supports this command" << std::endl;
      return EINVAL;
    }
    if (sub_name.empty()) {
      cerr << "ERROR: subscription name was not provided (via --subscription)" << std::endl;
      return EINVAL;
    }

    RGWPubSub ps(static_cast<rgw::sal::RadosStore*>(store), tenant);

    rgw_pubsub_sub_config sub_conf;

    auto sub = ps.get_sub(sub_name);
    ret = sub->get_conf(&sub_conf);
    if (ret < 0) {
      cerr << "ERROR: could not get subscription info: " << cpp_strerror(-ret) << std::endl;
      return -ret;
    }
    encode_json("sub", sub_conf, formatter.get());
    formatter->flush(cout);
  }

 if (opt_cmd == OPT::PUBSUB_SUB_RM) {
    if (get_tier_type(static_cast<rgw::sal::RadosStore*>(store)) != "pubsub") {
      cerr << "ERROR: only pubsub tier type supports this command" << std::endl;
      return EINVAL;
    }
    if (sub_name.empty()) {
      cerr << "ERROR: subscription name was not provided (via --subscription)" << std::endl;
      return EINVAL;
    }

    RGWPubSub ps(static_cast<rgw::sal::RadosStore*>(store), tenant);

    auto sub = ps.get_sub(sub_name);
    ret = sub->unsubscribe(dpp(), topic_name, null_yield);
    if (ret < 0) {
      cerr << "ERROR: could not get subscription info: " << cpp_strerror(-ret) << std::endl;
      return -ret;
    }
  }

 if (opt_cmd == OPT::PUBSUB_SUB_PULL) {
    if (get_tier_type(static_cast<rgw::sal::RadosStore*>(store)) != "pubsub") {
      cerr << "ERROR: only pubsub tier type supports this command" << std::endl;
      return EINVAL;
    }
    if (sub_name.empty()) {
      cerr << "ERROR: subscription name was not provided (via --subscription)" << std::endl;
      return EINVAL;
    }

    RGWPubSub ps(static_cast<rgw::sal::RadosStore*>(store), tenant);

    if (!max_entries_specified) {
      max_entries = RGWPubSub::Sub::DEFAULT_MAX_EVENTS;
    }
    auto sub = ps.get_sub_with_events(sub_name);
    ret = sub->list_events(dpp(), marker, max_entries);
    if (ret < 0) {
      cerr << "ERROR: could not list events: " << cpp_strerror(-ret) << std::endl;
      return -ret;
    }
    encode_json("result", *sub, formatter.get());
    formatter->flush(cout);
 }

 if (opt_cmd == OPT::PUBSUB_EVENT_RM) {
    if (get_tier_type(static_cast<rgw::sal::RadosStore*>(store)) != "pubsub") {
      cerr << "ERROR: only pubsub tier type supports this command" << std::endl;
      return EINVAL;
    }
    if (sub_name.empty()) {
      cerr << "ERROR: subscription name was not provided (via --subscription)" << std::endl;
      return EINVAL;
    }
    if (event_id.empty()) {
      cerr << "ERROR: event id was not provided (via --event-id)" << std::endl;
      return EINVAL;
    }

    RGWPubSub ps(static_cast<rgw::sal::RadosStore*>(store), tenant);

    auto sub = ps.get_sub_with_events(sub_name);
    ret = sub->remove_event(dpp(), event_id);
    if (ret < 0) {
      cerr << "ERROR: could not remove event: " << cpp_strerror(-ret) << std::endl;
      return -ret;
    }
  }

  if (opt_cmd == OPT::SCRIPT_PUT) {
    if (!str_script_ctx) {
      cerr << "ERROR: context was not provided (via --context)" << std::endl;
      return EINVAL;
    }
    if (infile.empty()) {
      cerr << "ERROR: infile was not provided (via --infile)" << std::endl;
      return EINVAL;
    }
    bufferlist bl;
    auto rc = read_input(infile, bl);
    if (rc < 0) {
      cerr << "ERROR: failed to read script: '" << infile << "'. error: " << rc << std::endl;
      return -rc;
    }
    const std::string script = bl.to_str();
    std::string err_msg;
    if (!rgw::lua::verify(script, err_msg)) {
      cerr << "ERROR: script: '" << infile << "' has error: " << std::endl << err_msg << std::endl;
      return EINVAL;
    }
    const rgw::lua::context script_ctx = rgw::lua::to_context(*str_script_ctx);
    if (script_ctx == rgw::lua::context::none) {
      cerr << "ERROR: invalid script context: " << *str_script_ctx << ". must be one of: preRequest, postRequest, background" << std::endl;
      return EINVAL;
    }
    if (script_ctx == rgw::lua::context::background && !tenant.empty()) {
      cerr << "ERROR: cannot specify tenant in background context" << std::endl;
      return EINVAL;
    }
    rc = rgw::lua::write_script(dpp(), store, tenant, null_yield, script_ctx, script);
    if (rc < 0) {
      cerr << "ERROR: failed to put script. error: " << rc << std::endl;
      return -rc;
    }
  }

  if (opt_cmd == OPT::SCRIPT_GET) {
    if (!str_script_ctx) {
      cerr << "ERROR: context was not provided (via --context)" << std::endl;
      return EINVAL;
    }
    const rgw::lua::context script_ctx = rgw::lua::to_context(*str_script_ctx);
    if (script_ctx == rgw::lua::context::none) {
      cerr << "ERROR: invalid script context: " << *str_script_ctx << ". must be one of: preRequest, postRequest, background" << std::endl;
      return EINVAL;
    }
    std::string script;
    const auto rc = rgw::lua::read_script(dpp(), store, tenant, null_yield, script_ctx, script);
    if (rc == -ENOENT) {
      std::cout << "no script exists for context: " << *str_script_ctx << 
        (tenant.empty() ? "" : (" in tenant: " + tenant)) << std::endl;
    } else if (rc < 0) {
      cerr << "ERROR: failed to read script. error: " << rc << std::endl;
      return -rc;
    } else {
      std::cout << script << std::endl;
    }
  }
  
  if (opt_cmd == OPT::SCRIPT_RM) {
    if (!str_script_ctx) {
      cerr << "ERROR: context was not provided (via --context)" << std::endl;
      return EINVAL;
    }
    const rgw::lua::context script_ctx = rgw::lua::to_context(*str_script_ctx);
    if (script_ctx == rgw::lua::context::none) {
      cerr << "ERROR: invalid script context: " << *str_script_ctx << ". must be one of: preRequest, postRequest, background" << std::endl;
      return EINVAL;
    }
    const auto rc = rgw::lua::delete_script(dpp(), store, tenant, null_yield, script_ctx);
    if (rc < 0) {
      cerr << "ERROR: failed to remove script. error: " << rc << std::endl;
      return -rc;
    }
  }

  if (opt_cmd == OPT::SCRIPT_PACKAGE_ADD) {
#ifdef WITH_RADOSGW_LUA_PACKAGES
    if (!script_package) {
      cerr << "ERROR: lua package name was not provided (via --package)" << std::endl;
      return EINVAL;
    }
    const auto rc = rgw::lua::add_package(dpp(), static_cast<rgw::sal::RadosStore*>(store), null_yield, *script_package, bool(allow_compilation));
    if (rc < 0) {
      cerr << "ERROR: failed to add lua package: " << script_package << " .error: " << rc << std::endl;
      return -rc;
    }
#else
    cerr << "ERROR: adding lua packages is not permitted" << std::endl;
    return EPERM;
#endif
  }

  if (opt_cmd == OPT::SCRIPT_PACKAGE_RM) {
#ifdef WITH_RADOSGW_LUA_PACKAGES
    if (!script_package) {
      cerr << "ERROR: lua package name was not provided (via --package)" << std::endl;
      return EINVAL;
    }
    const auto rc = rgw::lua::remove_package(dpp(), static_cast<rgw::sal::RadosStore*>(store), null_yield, *script_package);
    if (rc == -ENOENT) {
      cerr << "WARNING: package " << script_package << " did not exists or already removed" << std::endl;
      return 0;
    }
    if (rc < 0) {
      cerr << "ERROR: failed to remove lua package: " << script_package << " .error: " << rc << std::endl;
      return -rc;
    }
#else
    cerr << "ERROR: removing lua packages in not permitted" << std::endl;
    return EPERM;
#endif
  }

  if (opt_cmd == OPT::SCRIPT_PACKAGE_LIST) {
#ifdef WITH_RADOSGW_LUA_PACKAGES
    rgw::lua::packages_t packages;
    const auto rc = rgw::lua::list_packages(dpp(), static_cast<rgw::sal::RadosStore*>(store), null_yield, packages);
    if (rc == -ENOENT) {
      std::cout << "no lua packages in allowlist" << std::endl;
    } else if (rc < 0) {
      cerr << "ERROR: failed to read lua packages allowlist. error: " << rc << std::endl;
      return rc;
    } else {
      for (const auto& package : packages) {
          std::cout << package << std::endl;
      }
    }
#else
    cerr << "ERROR: listing lua packages in not permitted" << std::endl;
    return EPERM;
#endif
  }

  return 0;
}
<|MERGE_RESOLUTION|>--- conflicted
+++ resolved
@@ -4335,7 +4335,6 @@
     bool need_gc = (gc_ops_list.find(opt_cmd) != gc_ops_list.end()) && !bypass_gc;
 
     std::string rgw_store = "rados";
-<<<<<<< HEAD
     const auto& config_store = g_conf().get_val<std::string>("rgw_backend_store");
     #ifdef WITH_RADOSGW_DBSTORE
     if (config_store == "dbstore") {
@@ -4350,27 +4349,6 @@
     #endif
     lsubdout(cct, rgw, 1) << "RGW CONF BACKEND STORE = " << config_store << dendl;
     lsubdout(cct, rgw, 1) << "RGW BACKEND STORE = " << rgw_store << dendl;
-
-    if (raw_storage_op) {
-      store = StoreManager::get_raw_storage(dpp(), g_ceph_context, rgw_store);
-    } else {
-      store = StoreManager::get_storage(dpp(), g_ceph_context, rgw_store, false, false, false,
-					   false, false,
-					   need_cache && g_conf()->rgw_cache_enabled, need_gc);
-=======
-    // Get the store backend
-    const auto& config_store = g_conf().get_val<std::string>("rgw_backend_store");
-#ifdef WITH_RADOSGW_DBSTORE
-    if (config_store == "dbstore") {
-      rgw_store = "dbstore";
-    }
-#endif
-
-#ifdef WITH_RADOSGW_MOTR
-    if (config_store == "motr") {
-      rgw_store = "motr";
-    }
-#endif
 
     if (raw_storage_op) {
       store = StoreManager::get_raw_storage(dpp(),
@@ -4387,7 +4365,6 @@
 					false,
 					need_cache && g_conf()->rgw_cache_enabled,
 					need_gc);
->>>>>>> d4d95949
     }
     if (!store) {
       cerr << "couldn't init storage provider" << std::endl;
