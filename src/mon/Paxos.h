--- conflicted
+++ resolved
@@ -33,8 +33,6 @@
 e 12v
 */
 
-<<<<<<< HEAD
-=======
 /**
  * Paxos storage layout and behavior
  *
@@ -108,7 +106,6 @@
  *
  */
 
->>>>>>> 8fc23ca2
 #ifndef CEPH_MON_PAXOS_H
 #define CEPH_MON_PAXOS_H
 
@@ -177,13 +174,10 @@
    * Leader/Peon is updating to a new value.
    */
   const static int STATE_UPDATING   = 3;
-<<<<<<< HEAD
-=======
   /**
    * Leader is about to propose a new value, but hasn't gotten to do it yet.
    */
   const static int STATE_PREPARING = 4;
->>>>>>> 8fc23ca2
  
   /**
    * Obtain state name from constant value.
@@ -300,13 +294,6 @@
    */
   map<int,version_t> peer_last_committed;
   /**
-<<<<<<< HEAD
-   * @todo Check out what 'slurping' is.
-   */
-  int slurping;
-  /**
-=======
->>>>>>> 8fc23ca2
    * @}
    */
 
@@ -344,14 +331,6 @@
    * uncommitted values --, or if we're on a quorum of one.
    */
   list<Context*> waiting_for_readable;
-<<<<<<< HEAD
-
-  /**
-   * Latest version written to the store after the latest commit.
-   */
-  version_t latest_stashed;
-=======
->>>>>>> 8fc23ca2
   /**
    * @}
    */
@@ -511,13 +490,10 @@
    */
   list<Context*> waiting_for_commit;
   /**
-<<<<<<< HEAD
-=======
    *
    */
   list<Context*> proposals;
   /**
->>>>>>> 8fc23ca2
    * @}
    */
 
@@ -612,8 +588,6 @@
    * @}
    */
 
-<<<<<<< HEAD
-=======
   class C_Trimmed : public Context {
     Paxos *paxos;
   public:
@@ -652,7 +626,6 @@
    * @}
    */
 private:
->>>>>>> 8fc23ca2
   /**
    * @defgroup Paxos_h_election_triggered Steps triggered by an election.
    *
@@ -993,29 +966,15 @@
    * @param m A monitor
    * @param mid A machine id
    */
-<<<<<<< HEAD
-  Paxos(Monitor *m,
-	int mid) : mon(m),
-		   machine_id(mid), 
-		   machine_name(get_paxos_name(mid)),
-=======
   Paxos(Monitor *m, const string name) 
 		 : mon(m),
 		   paxos_name(name),
->>>>>>> 8fc23ca2
 		   state(STATE_RECOVERING),
 		   first_committed(0),
 		   last_pn(0),
 		   last_committed(0),
 		   accepted_pn(0),
 		   accepted_pn_from(0),
-<<<<<<< HEAD
-		   slurping(0),
-		   latest_stashed(0),
-		   num_last(0),
-		   uncommitted_v(0), uncommitted_pn(0),
-=======
->>>>>>> 8fc23ca2
 		   collect_timeout_event(0),
 		   lease_renew_event(0),
 		   lease_ack_timeout_event(0),
@@ -1082,9 +1041,6 @@
   void share_state(MMonPaxos *m, version_t peer_first_committed,
 		   version_t peer_last_committed);
   /**
-<<<<<<< HEAD
-   * Store the state held on the message m into local, stable storage.
-=======
    * Store on disk a state that was shared with us
    *
    * Basically, we received a set of version. Or just one. It doesn't matter.
@@ -1095,7 +1051,6 @@
    * our first and last committed values to point to the new values, if need
    * be. All all this is done tightly wrapped in a transaction to ensure we
    * enjoy the atomicity guarantees given by our awesome k/v store.
->>>>>>> 8fc23ca2
    *
    * @param m A message
    */
@@ -1142,24 +1097,6 @@
    * Erase old states from stable storage.
    *
    * @param first The version we are trimming to
-<<<<<<< HEAD
-   * @param force If specified, we may even erase the latest stashed version
-   *		  iif @p first is higher than that version.
-   */
-  void trim_to(version_t first, bool force=false);
- 
-  /**
-   * @defgroup Paxos_h_slurping_funcs Slurping-related functions
-   * @todo Discover what slurping is
-   * @{
-   */
-  void start_slurping();
-  void end_slurping();
-  bool is_slurping() { return slurping == 1; }
-  /**
-   * @}
-   */
-=======
    */
   void trim_to(version_t first);
   /**
@@ -1209,7 +1146,6 @@
     int available_versions = (get_version() - get_first_committed());
     int maximum_versions =
       (g_conf->paxos_max_join_drift + g_conf->paxos_trim_tolerance);
->>>>>>> 8fc23ca2
 
     if (going_to_trim || (available_versions <= maximum_versions))
       return false;
@@ -1282,12 +1218,6 @@
    */
 
   /**
-<<<<<<< HEAD
-   * @warning This declaration is not implemented anywhere and appears to be
-   *	      just some lingering code.
-   */
-  bool is_leader();
-=======
    * Check if we have a valid lease.
    *
    * @returns true if the lease is still valid; false otherwise.
@@ -1295,7 +1225,6 @@
   bool is_lease_valid() {
     return (ceph_clock_now(g_ceph_context) < lease_expire);
   }
->>>>>>> 8fc23ca2
   // write
   /**
    * @defgroup Paxos_h_write_funcs Write-related functions
@@ -1324,8 +1253,6 @@
   }
 
   /**
-<<<<<<< HEAD
-=======
    * List all queued proposals
    *
    * @param out[out] Output Stream onto which we will output the list
@@ -1333,22 +1260,15 @@
    */
   void list_proposals(ostream& out);
   /**
->>>>>>> 8fc23ca2
    * Propose a new value to the Leader.
    *
    * This function enables the submission of a new value to the Leader, which
    * will trigger a new proposal.
    *
    * @param bl A bufferlist holding the value to be proposed
-<<<<<<< HEAD
-   * @param oncommit A callback to be fired up once we finish committing bl
-   */
-  bool propose_new_value(bufferlist& bl, Context *oncommit=0);
-=======
    * @param onfinish A callback to be fired up once we finish the proposal
    */
   bool propose_new_value(bufferlist& bl, Context *onfinished=0);
->>>>>>> 8fc23ca2
   /**
    * Add oncommit to the back of the list of callbacks waiting for us to
    * finish committing.
@@ -1372,48 +1292,6 @@
    */
 
   /**
-<<<<<<< HEAD
-   * @defgroup Paxos_h_stash_funcs State values stashing-related functions
-   *
-   * If the state values are incrementals, it is useful to keep the latest
-   * copy of the complete structure.
-   *
-   * @{
-   */
-  /**
-   * Get the latest version onto stable storage.
-   *
-   * Keeping the latest version on a predefined location makes it easier to
-   * access, since we know we always have the latest version on the same
-   * place.
-   *
-   * @param v the latest version
-   * @param bl the latest version's value
-   */
-  void stash_latest(version_t v, bufferlist& bl);
-  /**
-   * Get the latest stashed version's value
-   *
-   * @param[out] bl the latest stashed version's value
-   * @return the latest stashed version
-   */
-  version_t get_stashed(bufferlist& bl);
-  /**
-   * Get the latest stashed version
-   *
-   * @return the latest stashed version
-   */
-  version_t get_stashed_version() { return latest_stashed; }
-  /**
-   * @}
-   */
-
-  /**
-   * @}
-   */
-};
-
-=======
    * @}
    */
  protected:
@@ -1434,6 +1312,5 @@
   f.flush(out);
   return out;
 }
->>>>>>> 8fc23ca2
 
 #endif
