--- conflicted
+++ resolved
@@ -267,11 +267,8 @@
     Mutex qlock; // to protect q, for benefit of flush (peek/dequeue also protected by lock)
     list<Op*> q;
     Cond cond;
-<<<<<<< HEAD
     list<pair<uint64_t, Context*> > flush_commit_waiters;
-=======
     uint64_t op; // used by flush() to know the sequence of op
->>>>>>> 94e1b776
    public:
     Sequencer *parent;
     Mutex apply_lock;  // for apply mutual exclusion
